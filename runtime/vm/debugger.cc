// Copyright (c) 2012, the Dart project authors.  Please see the AUTHORS file
// for details. All rights reserved. Use of this source code is governed by a
// BSD-style license that can be found in the LICENSE file.

#include "vm/debugger.h"

#include "include/dart_api.h"

#include "vm/code_generator.h"
#include "vm/code_patcher.h"
#include "vm/compiler.h"
#include "vm/dart_entry.h"
#include "vm/deopt_instructions.h"
#include "vm/flags.h"
#include "vm/globals.h"
#include "vm/longjump.h"
#include "vm/json_stream.h"
#include "vm/object.h"
#include "vm/object_store.h"
#include "vm/os.h"
#include "vm/port.h"
#include "vm/stack_frame.h"
#include "vm/stub_code.h"
#include "vm/symbols.h"
#include "vm/visitor.h"


namespace dart {

DEFINE_FLAG(bool, verbose_debug, false, "Verbose debugger messages");


Debugger::EventHandler* Debugger::event_handler_ = NULL;


class RemoteObjectCache : public ZoneAllocated {
 public:
  explicit RemoteObjectCache(intptr_t initial_size);
  intptr_t AddObject(const Object& obj);
  RawObject* GetObj(intptr_t obj_id) const;
  bool IsValidId(intptr_t obj_id) const {
    return obj_id < objs_->Length();
  }

 private:
  GrowableObjectArray* objs_;

  DISALLOW_COPY_AND_ASSIGN(RemoteObjectCache);
};


SourceBreakpoint::SourceBreakpoint(intptr_t id,
                                   const Script& script,
                                   intptr_t token_pos)
    : id_(id),
      script_(script.raw()),
      token_pos_(token_pos),
      is_resolved_(false),
      is_enabled_(false),
      next_(NULL),
      function_(Function::null()),
      line_number_(-1) {
  ASSERT(id_ > 0);
  ASSERT(!script.IsNull());
  ASSERT(token_pos_ >= 0);
}


void SourceBreakpoint::Enable() {
  is_enabled_ = true;
  Isolate::Current()->debugger()->SyncBreakpoint(this);
}


void SourceBreakpoint::Disable() {
  is_enabled_ = false;
  Isolate::Current()->debugger()->SyncBreakpoint(this);
}


void SourceBreakpoint::SetResolved(const Function& func, intptr_t token_pos) {
  ASSERT(func.script() == script_);
  ASSERT((func.token_pos() <= token_pos) &&
         (token_pos <= func.end_token_pos()));
  function_ = func.raw();
  token_pos_ = token_pos;
  line_number_ = -1;  // Recalcualte lazily.
  is_resolved_ = true;
}


// TODO(hausner): Get rid of library parameter. A source breakpoint location
// does not imply a library, since the same source code can be included
// in more than one library, e.g. the text location of mixin functions.
void SourceBreakpoint::GetCodeLocation(
    Library* lib,
    Script* script,
    intptr_t* pos) {
  *script = this->script();
  *pos = token_pos_;
  if (IsResolved()) {
    const Function& func = Function::Handle(function_);
    ASSERT(!func.IsNull());
    const Class& cls = Class::Handle(func.origin());
    *lib = cls.library();
  } else {
    *lib = Library::null();
  }
}


RawString* SourceBreakpoint::SourceUrl() {
  return Script::Handle(script()).url();
}


intptr_t SourceBreakpoint::LineNumber() {
  // Compute line number lazily since it causes scanning of the script.
  if (line_number_ < 0) {
    const Script& script = Script::Handle(this->script());
    script.GetTokenLocation(token_pos_, &line_number_, NULL);
  }
  return line_number_;
}


void SourceBreakpoint::VisitObjectPointers(ObjectPointerVisitor* visitor) {
  visitor->VisitPointer(reinterpret_cast<RawObject**>(&script_));
  visitor->VisitPointer(reinterpret_cast<RawObject**>(&function_));
}


void SourceBreakpoint::PrintToJSONStream(JSONStream* stream) {
  Isolate* isolate = Isolate::Current();

  JSONObject jsobj(stream);
  jsobj.AddProperty("type", "Breakpoint");

  jsobj.AddProperty("id", id());
  jsobj.AddProperty("enabled", IsEnabled());
  jsobj.AddProperty("resolved", IsResolved());

  Library& library = Library::Handle(isolate);
  Script& script = Script::Handle(isolate);
  intptr_t token_pos;
  GetCodeLocation(&library, &script, &token_pos);
  {
    JSONObject location(&jsobj, "location");
    location.AddProperty("type", "Location");

    const String& url = String::Handle(script.url());
    location.AddProperty("script", url.ToCString());
    location.AddProperty("tokenPos", token_pos);
  }
}


void CodeBreakpoint::VisitObjectPointers(ObjectPointerVisitor* visitor) {
  visitor->VisitPointer(reinterpret_cast<RawObject**>(&function_));
}


ActivationFrame::ActivationFrame(
    uword pc,
    uword fp,
    uword sp,
    const Code& code,
    const Array& deopt_frame,
    intptr_t deopt_frame_offset)
    : pc_(pc), fp_(fp), sp_(sp),
      ctx_(Context::ZoneHandle()),
      code_(Code::ZoneHandle(code.raw())),
      function_(Function::ZoneHandle(code.function())),
      token_pos_(-1),
      pc_desc_index_(-1),
      line_number_(-1),
      column_number_(-1),
      context_level_(-1),
      deopt_frame_(Array::ZoneHandle(deopt_frame.raw())),
      deopt_frame_offset_(deopt_frame_offset),
      vars_initialized_(false),
      var_descriptors_(LocalVarDescriptors::ZoneHandle()),
      desc_indices_(8),
      pc_desc_(PcDescriptors::ZoneHandle()) {
}


void Debugger::SignalIsolateEvent(EventType type) {
  if (event_handler_ != NULL) {
    Debugger* debugger = Isolate::Current()->debugger();
    ASSERT(debugger != NULL);
    DebuggerEvent event(type);
    event.isolate_id = debugger->GetIsolateId();
    ASSERT(event.isolate_id != ILLEGAL_ISOLATE_ID);
    if (type == kIsolateInterrupted) {
      DebuggerStackTrace* stack_trace = debugger->CollectStackTrace();
      ASSERT(stack_trace->Length() > 0);
      ASSERT(debugger->stack_trace_ == NULL);
      debugger->stack_trace_ = stack_trace;
      debugger->Pause(&event);
      debugger->stack_trace_ = NULL;
      // TODO(asiva): Need some work here to be able to single step after
      // an interrupt.
    } else {
      (*event_handler_)(&event);
    }
  }
}


const char* Debugger::QualifiedFunctionName(const Function& func) {
  const String& func_name = String::Handle(func.name());
  Class& func_class = Class::Handle(func.Owner());
  String& class_name = String::Handle(func_class.Name());

  const char* kFormat = "%s%s%s";
  intptr_t len = OS::SNPrint(NULL, 0, kFormat,
      func_class.IsTopLevel() ? "" : class_name.ToCString(),
      func_class.IsTopLevel() ? "" : ".",
      func_name.ToCString());
  len++;  // String terminator.
  char* chars = Isolate::Current()->current_zone()->Alloc<char>(len);
  OS::SNPrint(chars, len, kFormat,
              func_class.IsTopLevel() ? "" : class_name.ToCString(),
              func_class.IsTopLevel() ? "" : ".",
              func_name.ToCString());
  return chars;
}


// Returns true if function contains the token position in the given script.
static bool FunctionContains(const Function& func,
                             const Script& script,
                             intptr_t token_pos) {
  if ((func.token_pos() <= token_pos) && (token_pos <= func.end_token_pos())) {
    // Check script equality second because it allocates
    // handles as a side effect.
    return func.script() == script.raw();
  }
  return false;
}


bool Debugger::HasBreakpoint(const Function& func) {
  if (!func.HasCode()) {
    // If the function is not compiled yet, just check whether there
    // is a user-defined breakpoint that falls into the token
    // range of the function. This may be a false positive: the breakpoint
    // might be inside a local closure.
    Script& script = Script::Handle(isolate_);
    SourceBreakpoint* sbpt = src_breakpoints_;
    while (sbpt != NULL) {
      script = sbpt->script();
      if (FunctionContains(func, script, sbpt->token_pos())) {
        return true;
      }
      sbpt = sbpt->next_;
    }
    return false;
  }
  CodeBreakpoint* cbpt = code_breakpoints_;
  while (cbpt != NULL) {
    if (func.raw() == cbpt->function()) {
      return true;
    }
    cbpt = cbpt->next_;
  }
  return false;
}


void Debugger::PrintBreakpointsToJSONArray(JSONArray* jsarr) const {
  SourceBreakpoint* sbpt = src_breakpoints_;
  while (sbpt != NULL) {
    jsarr->AddValue(sbpt);
    sbpt = sbpt->next_;
  }
}


RawString* ActivationFrame::QualifiedFunctionName() {
  return String::New(Debugger::QualifiedFunctionName(function()));
}


RawString* ActivationFrame::SourceUrl() {
  const Script& script = Script::Handle(SourceScript());
  return script.url();
}


RawScript* ActivationFrame::SourceScript() {
  return function().script();
}


RawLibrary* ActivationFrame::Library() {
  const Class& cls = Class::Handle(function().origin());
  return cls.library();
}


void ActivationFrame::GetPcDescriptors() {
  if (pc_desc_.IsNull()) {
    pc_desc_ = code().pc_descriptors();
    ASSERT(!pc_desc_.IsNull());
  }
}


// Compute token_pos_ and pc_desc_index_.
intptr_t ActivationFrame::TokenPos() {
  if (token_pos_ < 0) {
    GetPcDescriptors();
    for (intptr_t i = 0; i < pc_desc_.Length(); i++) {
      if (pc_desc_.PC(i) == pc_) {
        pc_desc_index_ = i;
        token_pos_ = pc_desc_.TokenPos(i);
        break;
      }
    }
  }
  return token_pos_;
}


intptr_t ActivationFrame::PcDescIndex() {
  if (pc_desc_index_ < 0) {
    TokenPos();  // Sets pc_desc_index_ as a side effect.
  }
  return pc_desc_index_;
}


intptr_t ActivationFrame::TryIndex() {
  intptr_t desc_index = PcDescIndex();
  if (desc_index < 0) {
    return -1;
  } else {
    return pc_desc_.TryIndex(desc_index);
  }
}


intptr_t ActivationFrame::LineNumber() {
  // Compute line number lazily since it causes scanning of the script.
  if ((line_number_ < 0) && (TokenPos() >= 0)) {
    const Script& script = Script::Handle(SourceScript());
    script.GetTokenLocation(TokenPos(), &line_number_, NULL);
  }
  return line_number_;
}


intptr_t ActivationFrame::ColumnNumber() {
  // Compute column number lazily since it causes scanning of the script.
  if ((column_number_ < 0) && (TokenPos() >= 0)) {
    const Script& script = Script::Handle(SourceScript());
    if (script.HasSource()) {
      script.GetTokenLocation(TokenPos(), &line_number_, &column_number_);
    } else {
      column_number_ = -1;
    }
  }
  return column_number_;
}


void ActivationFrame::GetVarDescriptors() {
  if (var_descriptors_.IsNull()) {
    var_descriptors_ = code().var_descriptors();
    ASSERT(!var_descriptors_.IsNull());
  }
}


bool ActivationFrame::IsDebuggable() const {
  return Debugger::IsDebuggable(function());
}


// Calculate the context level at the current token index of the frame.
intptr_t ActivationFrame::ContextLevel() {
  if (context_level_ < 0 && !ctx_.IsNull()) {
    ASSERT(!code_.is_optimized());
    context_level_ = 0;
    intptr_t pc_desc_idx = PcDescIndex();
    // TODO(hausner): What to do if there is no descriptor entry
    // for the code position of the frame? For now say we are at context
    // level 0.
    if (pc_desc_idx < 0) {
      return context_level_;
    }
    ASSERT(!pc_desc_.IsNull());
    intptr_t innermost_begin_pos = 0;
    intptr_t activation_token_pos = TokenPos();
    ASSERT(activation_token_pos >= 0);
    GetVarDescriptors();
    intptr_t var_desc_len = var_descriptors_.Length();
    for (intptr_t cur_idx = 0; cur_idx < var_desc_len; cur_idx++) {
      RawLocalVarDescriptors::VarInfo var_info;
      var_descriptors_.GetInfo(cur_idx, &var_info);
      if ((var_info.kind == RawLocalVarDescriptors::kContextLevel) &&
          (var_info.begin_pos <= activation_token_pos) &&
          (activation_token_pos < var_info.end_pos)) {
        // This var_descriptors_ entry is a context scope which is in scope
        // of the current token position. Now check whether it is shadowing
        // the previous context scope.
        if (innermost_begin_pos < var_info.begin_pos) {
          innermost_begin_pos = var_info.begin_pos;
          context_level_ = var_info.index;
        }
      }
    }
    ASSERT(context_level_ >= 0);
  }
  return context_level_;
}


RawContext* ActivationFrame::GetSavedEntryContext() {
  if (ctx_.IsNull()) {
    // We have bailed on providing a context for this frame.  Bail for
    // the caller as well.
    return Context::null();
  }

  // Attempt to find a saved context.
  GetVarDescriptors();
  intptr_t var_desc_len = var_descriptors_.Length();
  for (intptr_t i = 0; i < var_desc_len; i++) {
    RawLocalVarDescriptors::VarInfo var_info;
    var_descriptors_.GetInfo(i, &var_info);
    if (var_info.kind == RawLocalVarDescriptors::kSavedEntryContext) {
      return GetLocalContextVar(var_info.index);
    }
  }

  // No saved context.  Return the current context.
  return ctx_.raw();
}


// Get the saved context if the callee of this activation frame is a
// closure function.
RawContext* ActivationFrame::GetSavedCurrentContext() {
  GetVarDescriptors();
  intptr_t var_desc_len = var_descriptors_.Length();
  for (intptr_t i = 0; i < var_desc_len; i++) {
    RawLocalVarDescriptors::VarInfo var_info;
    var_descriptors_.GetInfo(i, &var_info);
    if (var_info.kind == RawLocalVarDescriptors::kSavedCurrentContext) {
      return GetLocalContextVar(var_info.index);
    }
  }
  return Context::null();
}


ActivationFrame* DebuggerStackTrace::GetHandlerFrame(
    const Instance& exc_obj) const {
  ExceptionHandlers& handlers = ExceptionHandlers::Handle();
  Array& handled_types = Array::Handle();
  AbstractType& type = Type::Handle();
  const TypeArguments& no_instantiator = TypeArguments::Handle();
  for (intptr_t frame_index = 0;
       frame_index < Length();
       frame_index++) {
    ActivationFrame* frame = FrameAt(frame_index);
    intptr_t try_index = frame->TryIndex();
    if (try_index < 0) continue;
    handlers = frame->code().exception_handlers();
    ASSERT(!handlers.IsNull());
    intptr_t num_handlers_checked = 0;
    while (try_index >= 0) {
      // Detect circles in the exception handler data.
      num_handlers_checked++;
      ASSERT(num_handlers_checked <= handlers.Length());
      handled_types = handlers.GetHandledTypes(try_index);
      const intptr_t num_types = handled_types.Length();
      for (intptr_t k = 0; k < num_types; k++) {
        type ^= handled_types.At(k);
        ASSERT(!type.IsNull());
        // Uninstantiated types are not added to ExceptionHandlers data.
        ASSERT(type.IsInstantiated());
        if (type.IsDynamicType()) return frame;
        if (type.IsMalformed()) continue;
        if (exc_obj.IsInstanceOf(type, no_instantiator, NULL)) {
          return frame;
        }
      }
      try_index = handlers.OuterTryIndex(try_index);
    }
  }
  return NULL;
}


void ActivationFrame::GetDescIndices() {
  if (vars_initialized_) {
    return;
  }
  GetVarDescriptors();

  intptr_t activation_token_pos = TokenPos();
  if (activation_token_pos < 0) {
    // We don't have a token position for this frame, so can't determine
    // which variables are visible.
    vars_initialized_ = true;
    return;
  }

  GrowableArray<String*> var_names(8);
  intptr_t var_desc_len = var_descriptors_.Length();
  for (intptr_t cur_idx = 0; cur_idx < var_desc_len; cur_idx++) {
    ASSERT(var_names.length() == desc_indices_.length());
    RawLocalVarDescriptors::VarInfo var_info;
    var_descriptors_.GetInfo(cur_idx, &var_info);
    if ((var_info.kind != RawLocalVarDescriptors::kStackVar) &&
        (var_info.kind != RawLocalVarDescriptors::kContextVar)) {
      continue;
    }
    if ((var_info.begin_pos <= activation_token_pos) &&
        (activation_token_pos <= var_info.end_pos)) {
      if ((var_info.kind == RawLocalVarDescriptors::kContextVar) &&
          (ContextLevel() < var_info.scope_id)) {
        // The variable is textually in scope but the context level
        // at the activation frame's PC is lower than the context
        // level of the variable. The context containing the variable
        // has already been removed from the chain. This can happen when we
        // break at a return statement, since the contexts get discarded
        // before the debugger gets called.
        continue;
      }
      // The current variable is textually in scope. Now check whether
      // there is another local variable with the same name that shadows
      // or is shadowed by this variable.
      String& var_name = String::Handle(var_descriptors_.GetName(cur_idx));
      intptr_t indices_len = desc_indices_.length();
      bool name_match_found = false;
      for (intptr_t i = 0; i < indices_len; i++) {
        if (var_name.Equals(*var_names[i])) {
          // Found two local variables with the same name. Now determine
          // which one is shadowed.
          name_match_found = true;
          RawLocalVarDescriptors::VarInfo i_var_info;
          var_descriptors_.GetInfo(desc_indices_[i], &i_var_info);
          if (i_var_info.begin_pos < var_info.begin_pos) {
            // The variable we found earlier is in an outer scope
            // and is shadowed by the current variable. Replace the
            // descriptor index of the previously found variable
            // with the descriptor index of the current variable.
            desc_indices_[i] = cur_idx;
          } else {
            // The variable we found earlier is in an inner scope
            // and shadows the current variable. Skip the current
            // variable. (Nothing to do.)
          }
          break;  // Stop looking for name matches.
        }
      }
      if (!name_match_found) {
        // No duplicate name found. Add the current descriptor index to the
        // list of visible variables.
        desc_indices_.Add(cur_idx);
        var_names.Add(&var_name);
      }
    }
  }
  vars_initialized_ = true;
}


intptr_t ActivationFrame::NumLocalVariables() {
  GetDescIndices();
  return desc_indices_.length();
}

// TODO(hausner): Handle captured variables.
RawObject* ActivationFrame::GetLocalVar(intptr_t slot_index) {
  if (deopt_frame_.IsNull()) {
    uword var_address = fp() + slot_index * kWordSize;
    return reinterpret_cast<RawObject*>(
        *reinterpret_cast<uword*>(var_address));
  } else {
    return deopt_frame_.At(deopt_frame_offset_ + slot_index);
  }
}


RawInstance* ActivationFrame::GetLocalInstanceVar(intptr_t slot_index) {
  Instance& instance = Instance::Handle();
  instance ^= GetLocalVar(slot_index);
  return instance.raw();
}


RawContext* ActivationFrame::GetLocalContextVar(intptr_t slot_index) {
  Object& context = Object::Handle(GetLocalVar(slot_index));
  if (context.IsContext()) {
    return Context::Cast(context).raw();
  }
  return Context::null();
}


void ActivationFrame::VariableAt(intptr_t i,
                                 String* name,
                                 intptr_t* token_pos,
                                 intptr_t* end_pos,
                                 Instance* value) {
  GetDescIndices();
  ASSERT(i < desc_indices_.length());
  intptr_t desc_index = desc_indices_[i];
  ASSERT(name != NULL);
  *name ^= var_descriptors_.GetName(desc_index);
  RawLocalVarDescriptors::VarInfo var_info;
  var_descriptors_.GetInfo(desc_index, &var_info);
  ASSERT(token_pos != NULL);
  *token_pos = var_info.begin_pos;
  ASSERT(end_pos != NULL);
  *end_pos = var_info.end_pos;
  ASSERT(value != NULL);
  if (var_info.kind == RawLocalVarDescriptors::kStackVar) {
    *value = GetLocalInstanceVar(var_info.index);
  } else {
    ASSERT(var_info.kind == RawLocalVarDescriptors::kContextVar);
    // The context level at the PC/token index of this activation frame.
    intptr_t frame_ctx_level = ContextLevel();
    ASSERT(!ctx_.IsNull());

    // The context level of the variable.
    intptr_t var_ctx_level = var_info.scope_id;
    intptr_t level_diff = frame_ctx_level - var_ctx_level;
    intptr_t ctx_slot = var_info.index;
    if (level_diff == 0) {
      ASSERT((ctx_slot >= 0) && (ctx_slot < ctx_.num_variables()));
      *value = ctx_.At(ctx_slot);
    } else {
      ASSERT(level_diff > 0);
      Context& var_ctx = Context::Handle(ctx_.raw());
      while (level_diff > 0 && !var_ctx.IsNull()) {
        level_diff--;
        var_ctx = var_ctx.parent();
      }
      ASSERT(!var_ctx.IsNull());
      ASSERT((ctx_slot >= 0) && (ctx_slot < var_ctx.num_variables()));
      *value = var_ctx.At(ctx_slot);
    }
  }
}


RawArray* ActivationFrame::GetLocalVariables() {
  GetDescIndices();
  intptr_t num_variables = desc_indices_.length();
  String& var_name = String::Handle();
  Instance& value = Instance::Handle();
  const Array& list = Array::Handle(Array::New(2 * num_variables));
  for (intptr_t i = 0; i < num_variables; i++) {
    intptr_t ignore;
    VariableAt(i, &var_name, &ignore, &ignore, &value);
    list.SetAt(2 * i, var_name);
    list.SetAt((2 * i) + 1, value);
  }
  return list.raw();
}


const char* ActivationFrame::ToCString() {
  const char* kFormat = "Function: '%s' url: '%s' line: %d";

  const String& url = String::Handle(SourceUrl());
  intptr_t line = LineNumber();
  const char* func_name = Debugger::QualifiedFunctionName(function());

  intptr_t len =
      OS::SNPrint(NULL, 0, kFormat, func_name, url.ToCString(), line);
  len++;  // String terminator.
  char* chars = Isolate::Current()->current_zone()->Alloc<char>(len);
  OS::SNPrint(chars, len, kFormat, func_name, url.ToCString(), line);
  return chars;
}


void DebuggerStackTrace::AddActivation(ActivationFrame* frame) {
  if (frame->function().is_visible()) {
    trace_.Add(frame);
  }
}


static bool IsSafePoint(PcDescriptors::Kind kind) {
  return ((kind == PcDescriptors::kIcCall) ||
          (kind == PcDescriptors::kOptStaticCall) ||
          (kind == PcDescriptors::kUnoptStaticCall) ||
          (kind == PcDescriptors::kClosureCall) ||
          (kind == PcDescriptors::kReturn) ||
          (kind == PcDescriptors::kRuntimeCall));
}


CodeBreakpoint::CodeBreakpoint(const Function& func, intptr_t pc_desc_index)
    : function_(func.raw()),
      pc_desc_index_(pc_desc_index),
      pc_(0),
      line_number_(-1),
      is_enabled_(false),
      src_bpt_(NULL),
      next_(NULL) {
  saved_value_ = 0;
  ASSERT(!func.HasOptimizedCode());
  Code& code = Code::Handle(func.unoptimized_code());
  ASSERT(!code.IsNull());  // Function must be compiled.
  PcDescriptors& desc = PcDescriptors::Handle(code.pc_descriptors());
  ASSERT(pc_desc_index < desc.Length());
  token_pos_ = desc.TokenPos(pc_desc_index);
  ASSERT(token_pos_ >= 0);
  pc_ = desc.PC(pc_desc_index);
  ASSERT(pc_ != 0);
  breakpoint_kind_ = desc.DescriptorKind(pc_desc_index);
  ASSERT(IsSafePoint(breakpoint_kind_));
}


CodeBreakpoint::~CodeBreakpoint() {
  // Make sure we don't leave patched code behind.
  ASSERT(!IsEnabled());
  // Poison the data so we catch use after free errors.
#ifdef DEBUG
  function_ = Function::null();
  pc_ = 0ul;
  src_bpt_ = NULL;
  next_ = NULL;
  breakpoint_kind_ = PcDescriptors::kOther;
#endif
}


RawScript* CodeBreakpoint::SourceCode() {
  const Function& func = Function::Handle(function_);
  return func.script();
}


RawString* CodeBreakpoint::SourceUrl() {
  const Script& script = Script::Handle(SourceCode());
  return script.url();
}


intptr_t CodeBreakpoint::LineNumber() {
  // Compute line number lazily since it causes scanning of the script.
  if (line_number_ < 0) {
    const Script& script = Script::Handle(SourceCode());
    script.GetTokenLocation(token_pos_, &line_number_, NULL);
  }
  return line_number_;
}


void CodeBreakpoint::Enable() {
  if (!is_enabled_) {
    PatchCode();
  }
  ASSERT(is_enabled_);
}


void CodeBreakpoint::Disable() {
  if (is_enabled_) {
    RestoreCode();
  }
  ASSERT(!is_enabled_);
}


RemoteObjectCache::RemoteObjectCache(intptr_t initial_size) {
  objs_ = &GrowableObjectArray::ZoneHandle(
              GrowableObjectArray::New(initial_size));
}


intptr_t RemoteObjectCache::AddObject(const Object& obj) {
  intptr_t len = objs_->Length();
  for (intptr_t i = 0; i < len; i++) {
    if (objs_->At(i) == obj.raw()) {
      return i;
    }
  }
  objs_->Add(obj);
  return len;
}


RawObject* RemoteObjectCache::GetObj(intptr_t obj_id) const {
  ASSERT(IsValidId(obj_id));
  return objs_->At(obj_id);
}


Debugger::Debugger()
    : isolate_(NULL),
      isolate_id_(ILLEGAL_ISOLATE_ID),
      initialized_(false),
      next_id_(1),
      src_breakpoints_(NULL),
      code_breakpoints_(NULL),
      resume_action_(kContinue),
      ignore_breakpoints_(false),
      pause_event_(NULL),
      obj_cache_(NULL),
      stack_trace_(NULL),
      exc_pause_info_(kNoPauseOnExceptions) {
}


Debugger::~Debugger() {
  isolate_id_ = ILLEGAL_ISOLATE_ID;
  ASSERT(!IsPaused());
  ASSERT(src_breakpoints_ == NULL);
  ASSERT(code_breakpoints_ == NULL);
  ASSERT(stack_trace_ == NULL);
  ASSERT(obj_cache_ == NULL);
}


void Debugger::Shutdown() {
  while (src_breakpoints_ != NULL) {
    SourceBreakpoint* bpt = src_breakpoints_;
    src_breakpoints_ = src_breakpoints_->next();
    delete bpt;
  }
  while (code_breakpoints_ != NULL) {
    CodeBreakpoint* bpt = code_breakpoints_;
    code_breakpoints_ = code_breakpoints_->next();
    bpt->Disable();
    delete bpt;
  }
  // Signal isolate shutdown event.
  SignalIsolateEvent(Debugger::kIsolateShutdown);
}


static RawFunction* ResolveLibraryFunction(
                        const Library& library,
                        const String& fname) {
  ASSERT(!library.IsNull());
  const Object& object = Object::Handle(library.LookupObject(fname));
  if (!object.IsNull() && object.IsFunction()) {
    return Function::Cast(object).raw();
  }
  return Function::null();
}

void Debugger::SetSingleStep() {
  isolate_->set_single_step(true);
  resume_action_ = kSingleStep;
}

void Debugger::SetStepOver() {
  isolate_->set_single_step(false);
  resume_action_ = kStepOver;
}

void Debugger::SetStepOut() {
  isolate_->set_single_step(false);
  resume_action_ = kStepOut;
}

RawFunction* Debugger::ResolveFunction(const Library& library,
                                       const String& class_name,
                                       const String& function_name) {
  ASSERT(!library.IsNull());
  ASSERT(!class_name.IsNull());
  ASSERT(!function_name.IsNull());
  if (class_name.Length() == 0) {
    return ResolveLibraryFunction(library, function_name);
  }
  const Class& cls = Class::Handle(library.LookupClass(class_name));
  Function& function = Function::Handle();
  if (!cls.IsNull()) {
    function = cls.LookupStaticFunction(function_name);
    if (function.IsNull()) {
      function = cls.LookupDynamicFunction(function_name);
    }
  }
  return function.raw();
}


// Deoptimize all functions in the isolate.
// TODO(hausner): Actually we only need to deoptimize those functions
// that inline the function that contains the newly created breakpoint.
// We currently don't have this info so we deoptimize all functions.
void Debugger::DeoptimizeWorld() {
  // Deoptimize all functions in stack activation frames.
  DeoptimizeAll();
  // Iterate over all classes, deoptimize functions.
  // TODO(hausner): Could possibly be combined with RemoveOptimizedCode()
  const ClassTable& class_table = *isolate_->class_table();
  Class& cls = Class::Handle();
  Array& functions = Array::Handle();
  GrowableObjectArray& closures = GrowableObjectArray::Handle();
  Function& function = Function::Handle();
  intptr_t num_classes = class_table.NumCids();
  for (intptr_t i = 1; i < num_classes; i++) {
    if (class_table.HasValidClassAt(i)) {
      cls = class_table.At(i);

      // Disable optimized functions.
      functions = cls.functions();
      if (!functions.IsNull()) {
        intptr_t num_functions = functions.Length();
        for (intptr_t pos = 0; pos < num_functions; pos++) {
          function ^= functions.At(pos);
          ASSERT(!function.IsNull());
          if (function.HasOptimizedCode()) {
            function.SwitchToUnoptimizedCode();
          }
          // Also disable any optimized implicit closure functions.
          if (function.HasImplicitClosureFunction()) {
            function = function.ImplicitClosureFunction();
            if (function.HasOptimizedCode()) {
              function.SwitchToUnoptimizedCode();
            }
          }
        }
      }

      // Disable other optimized closure functions.
      closures = cls.closures();
      if (!closures.IsNull()) {
        intptr_t num_closures = closures.Length();
        for (intptr_t pos = 0; pos < num_closures; pos++) {
          function ^= closures.At(pos);
          ASSERT(!function.IsNull());
          if (function.HasOptimizedCode()) {
            function.SwitchToUnoptimizedCode();
          }
        }
      }
    }
  }
}


void Debugger::InstrumentForStepping(const Function& target_function) {
  if (target_function.is_native()) {
    // Can't instrument native functions.
    return;
  }
  if (!target_function.HasCode()) {
    Compiler::CompileFunction(target_function);
    // If there were any errors, ignore them silently and return without
    // adding breakpoints to target.
    if (!target_function.HasCode()) {
      return;
    }
  }
  DeoptimizeWorld();
  ASSERT(!target_function.HasOptimizedCode());
  Code& code = Code::Handle(target_function.unoptimized_code());
  ASSERT(!code.IsNull());
  PcDescriptors& desc = PcDescriptors::Handle(code.pc_descriptors());
  for (intptr_t i = 0; i < desc.Length(); i++) {
    if (IsSafePoint(desc.DescriptorKind(i))) {
      CodeBreakpoint* bpt = GetCodeBreakpoint(desc.PC(i));
      if (bpt != NULL) {
        // There is already a breakpoint for this address. Make sure
        // it is enabled.
        bpt->Enable();
        continue;
      }
      bpt = new CodeBreakpoint(target_function, i);
      RegisterCodeBreakpoint(bpt);
      bpt->Enable();
    }
  }
}


void Debugger::SignalBpResolved(SourceBreakpoint* bpt) {
  if (event_handler_ != NULL) {
    DebuggerEvent event(kBreakpointResolved);
    event.breakpoint = bpt;
    (*event_handler_)(&event);
  }
}


ActivationFrame* Debugger::CollectDartFrame(Isolate* isolate,
                                            uword pc,
                                            StackFrame* frame,
                                            const Code& code,
                                            const Array& deopt_frame,
                                            intptr_t deopt_frame_offset,
                                            ActivationFrame* callee_activation,
                                            const Context& entry_ctx) {
  // We provide either a callee activation or an entry context.  Not both.
  ASSERT(((callee_activation != NULL) && entry_ctx.IsNull()) ||
         ((callee_activation == NULL) && !entry_ctx.IsNull()));
  ActivationFrame* activation =
      new ActivationFrame(pc, frame->fp(), frame->sp(), code,
                          deopt_frame, deopt_frame_offset);

  // Recover the context for this frame.
  if (callee_activation == NULL) {
    // No callee.  Use incoming entry context.  Could be from
    // isolate's top context or from an entry frame.
    activation->SetContext(entry_ctx);

  } else if (callee_activation->function().IsClosureFunction()) {
    // If the callee is a closure, we should have stored the context
    // in the current frame before making the call.
    const Context& closure_call_ctx =
        Context::Handle(isolate, activation->GetSavedCurrentContext());
    ASSERT(!closure_call_ctx.IsNull());
    activation->SetContext(closure_call_ctx);

  } else {
    // Use the context provided by our callee.  This is either the
    // callee's context or a context that was saved in the callee's
    // frame.
    const Context& callee_ctx =
        Context::Handle(isolate, callee_activation->GetSavedEntryContext());
    activation->SetContext(callee_ctx);
  }
  return activation;
}


RawArray* Debugger::DeoptimizeToArray(Isolate* isolate,
                                      StackFrame* frame,
                                      const Code& code) {
  ASSERT(code.is_optimized());

  // Create the DeoptContext for this deoptimization.
  DeoptContext* deopt_context =
      new DeoptContext(frame, code,
                       DeoptContext::kDestIsAllocated,
                       NULL, NULL);
  isolate->set_deopt_context(deopt_context);

  deopt_context->FillDestFrame();
  deopt_context->MaterializeDeferredObjects();
  const Array& dest_frame = Array::Handle(deopt_context->DestFrameAsArray());

  isolate->set_deopt_context(NULL);
  delete deopt_context;

  return dest_frame.raw();
}


DebuggerStackTrace* Debugger::CollectStackTrace() {
  Isolate* isolate = Isolate::Current();
  DebuggerStackTrace* stack_trace = new DebuggerStackTrace(8);
  StackFrameIterator iterator(false);
  ActivationFrame* current_activation = NULL;
  Context& entry_ctx = Context::Handle(isolate->top_context());
  Code& code = Code::Handle(isolate);
  Code& inlined_code = Code::Handle(isolate);
  Array& deopt_frame = Array::Handle(isolate);

  for (StackFrame* frame = iterator.NextFrame();
       frame != NULL;
       frame = iterator.NextFrame()) {
    ASSERT(frame->IsValid());
    if (frame->IsEntryFrame()) {
      current_activation = NULL;
      entry_ctx = reinterpret_cast<EntryFrame*>(frame)->SavedContext();

    } else if (frame->IsDartFrame()) {
      code = frame->LookupDartCode();
      if (code.is_optimized()) {
        deopt_frame = DeoptimizeToArray(isolate, frame, code);
        for (InlinedFunctionsIterator it(code, frame->pc());
             !it.Done();
             it.Advance()) {
          inlined_code = it.code();
          intptr_t deopt_frame_offset = it.GetDeoptFpOffset();
          current_activation = CollectDartFrame(isolate,
                                                it.pc(),
                                                frame,
                                                inlined_code,
                                                deopt_frame,
                                                deopt_frame_offset,
                                                current_activation,
                                                entry_ctx);
          stack_trace->AddActivation(current_activation);
          entry_ctx = Context::null();  // Only use entry context once.
        }
      } else {
        current_activation = CollectDartFrame(isolate,
                                              frame->pc(),
                                              frame,
                                              code,
                                              Object::null_array(),
                                              0,
                                              current_activation,
                                              entry_ctx);
        stack_trace->AddActivation(current_activation);
        entry_ctx = Context::null();  // Only use entry context once.
      }
    }
  }
  return stack_trace;
}


ActivationFrame* Debugger::TopDartFrame() const {
  StackFrameIterator iterator(false);
  StackFrame* frame = iterator.NextFrame();
  while ((frame != NULL) && !frame->IsDartFrame()) {
    frame = iterator.NextFrame();
  }
  Code& code = Code::Handle(isolate_, frame->LookupDartCode());
  ActivationFrame* activation =
      new ActivationFrame(frame->pc(), frame->fp(), frame->sp(), code,
                          Object::null_array(), 0);
  return activation;
}


DebuggerStackTrace* Debugger::StackTrace() {
  return (stack_trace_ != NULL) ? stack_trace_ : CollectStackTrace();
}

DebuggerStackTrace* Debugger::CurrentStackTrace() {
  return CollectStackTrace();
}

DebuggerStackTrace* Debugger::StackTraceFrom(const Stacktrace& ex_trace) {
  DebuggerStackTrace* stack_trace = new DebuggerStackTrace(8);
  Function& function = Function::Handle();
  Code& code = Code::Handle();

  const uword fp = 0;
  const uword sp = 0;
  const Array& deopt_frame = Array::Handle();
  const intptr_t deopt_frame_offset = -1;

  for (intptr_t i = 0; i < ex_trace.Length(); i++) {
    function = ex_trace.FunctionAtFrame(i);
    // Pre-allocated Stacktraces may include empty slots, either (a) to indicate
    // where frames were omitted in the case a stack has more frames than the
    // pre-allocated trace (such as a stack overflow) or (b) because a stack has
    // fewer frames that the pre-allocated trace (such as memory exhaustion with
    // a shallow stack).
    if (!function.IsNull() && function.is_visible()) {
      code = ex_trace.CodeAtFrame(i);
      ASSERT(function.raw() == code.function());
      uword pc = code.EntryPoint() + Smi::Value(ex_trace.PcOffsetAtFrame(i));
      if (code.is_optimized() && ex_trace.expand_inlined()) {
        // Traverse inlined frames.
        for (InlinedFunctionsIterator it(code, pc); !it.Done(); it.Advance()) {
          function = it.function();
          code = it.code();
          ASSERT(function.raw() == code.function());
          uword pc = it.pc();
          ASSERT(pc != 0);
          ASSERT(code.EntryPoint() <= pc);
          ASSERT(pc < (code.EntryPoint() + code.Size()));

          ActivationFrame* activation = new ActivationFrame(
            pc, fp, sp, code, deopt_frame, deopt_frame_offset);
          stack_trace->AddActivation(activation);
        }
      } else {
        ActivationFrame* activation = new ActivationFrame(
          pc, fp, sp, code, deopt_frame, deopt_frame_offset);
        stack_trace->AddActivation(activation);
      }
    }
  }
  return stack_trace;
}


void Debugger::SetExceptionPauseInfo(Dart_ExceptionPauseInfo pause_info) {
  ASSERT((pause_info == kNoPauseOnExceptions) ||
         (pause_info == kPauseOnUnhandledExceptions) ||
         (pause_info == kPauseOnAllExceptions));
  exc_pause_info_ = pause_info;
}


Dart_ExceptionPauseInfo Debugger::GetExceptionPauseInfo() {
  return exc_pause_info_;
}


bool Debugger::ShouldPauseOnException(DebuggerStackTrace* stack_trace,
                                      const Instance& exc) {
  if (exc_pause_info_ == kNoPauseOnExceptions) {
    return false;
  }
  if (exc_pause_info_ == kPauseOnAllExceptions) {
    return true;
  }
  ASSERT(exc_pause_info_ == kPauseOnUnhandledExceptions);
  ActivationFrame* handler_frame = stack_trace->GetHandlerFrame(exc);
  if (handler_frame == NULL) {
    // Did not find an exception handler that catches this exception.
    // Note that this check is not precise, since we can't check
    // uninstantiated types, i.e. types containing type parameters.
    // Thus, we may report an exception as unhandled when in fact
    // it will be caught once we unwind the stack.
    return true;
  }
  return false;
}


void Debugger::SignalExceptionThrown(const Instance& exc) {
  // We ignore this exception event when the VM is executing code invoked
  // by the debugger to evaluate variables values, when we see a nested
  // breakpoint or exception event, or if the debugger is not
  // interested in exception events.
  if (ignore_breakpoints_ ||
      IsPaused() ||
      (event_handler_ == NULL) ||
      (exc_pause_info_ == kNoPauseOnExceptions)) {
    return;
  }
  DebuggerStackTrace* stack_trace = CollectStackTrace();
  if (!ShouldPauseOnException(stack_trace, exc)) {
    return;
  }
  DebuggerEvent event(kExceptionThrown);
  event.exception = &exc;
  ASSERT(stack_trace_ == NULL);
  stack_trace_ = stack_trace;
  Pause(&event);
  stack_trace_ = NULL;
}


// Given a function and a token position, return the best fit
// token position to set a breakpoint. The best fit is the safe point
// with the lowest compiled code address that follows the requsted
// token position.
intptr_t Debugger::ResolveBreakpointPos(const Function& func,
                                        intptr_t requested_token_pos) {
  ASSERT(func.HasCode());
  ASSERT(!func.HasOptimizedCode());
  Code& code = Code::Handle(func.unoptimized_code());
  ASSERT(!code.IsNull());
  PcDescriptors& desc = PcDescriptors::Handle(code.pc_descriptors());
  intptr_t best_fit_index = -1;
  intptr_t best_fit_pos = INT_MAX;
  uword lowest_pc = kUwordMax;
  intptr_t lowest_pc_index = -1;
  for (intptr_t i = 0; i < desc.Length(); i++) {
    intptr_t desc_token_pos = desc.TokenPos(i);
    ASSERT(desc_token_pos >= 0);
    if (desc_token_pos < requested_token_pos) {
      // This descriptor is before the first acceptable token position.
      continue;
    }
    if (IsSafePoint(desc.DescriptorKind(i))) {
      if (desc_token_pos < best_fit_pos) {
        // So far, this descriptor has the lowest token position after
        // the first acceptable token position.
        best_fit_pos = desc_token_pos;
        best_fit_index = i;
      }
      if (desc.PC(i) < lowest_pc) {
        // This descriptor so far has the lowest code address.
        lowest_pc = desc.PC(i);
        lowest_pc_index = i;
      }
    }
  }
  if (lowest_pc_index >= 0) {
    // We found the pc descriptor that has the lowest execution address.
    // This is the first possible breakpoint after the requested token
    // position. We use this instead of the nearest PC descriptor
    // measured in token index distance.
    best_fit_index = lowest_pc_index;
  }
  if (best_fit_index >= 0) {
    return desc.TokenPos(best_fit_index);
  }
  return -1;
}


void Debugger::MakeCodeBreakpointsAt(const Function& func,
                                     SourceBreakpoint* bpt) {
  ASSERT((bpt != NULL) && bpt->IsResolved());
  ASSERT(!func.HasOptimizedCode());
  Code& code = Code::Handle(func.unoptimized_code());
  ASSERT(!code.IsNull());
  PcDescriptors& desc = PcDescriptors::Handle(code.pc_descriptors());
  for (intptr_t i = 0; i < desc.Length(); i++) {
    intptr_t desc_token_pos = desc.TokenPos(i);
    if ((desc_token_pos == bpt->token_pos_) &&
        IsSafePoint(desc.DescriptorKind(i))) {
      CodeBreakpoint* code_bpt = GetCodeBreakpoint(desc.PC(i));
      if (code_bpt == NULL) {
        // No code breakpoint for this code exists; create one.
        code_bpt = new CodeBreakpoint(func, i);
        RegisterCodeBreakpoint(code_bpt);
      }
      code_bpt->set_src_bpt(bpt);
      if (bpt->IsEnabled()) {
        code_bpt->Enable();
      }
    }
  }
}


void Debugger::FindEquivalentFunctions(const Script& script,
                                       intptr_t start_pos,
                                       intptr_t end_pos,
                                       GrowableObjectArray* function_list) {
  Class& cls = Class::Handle(isolate_);
  Array& functions = Array::Handle(isolate_);
  GrowableObjectArray& closures = GrowableObjectArray::Handle(isolate_);
  Function& function = Function::Handle(isolate_);

  const ClassTable& class_table = *isolate_->class_table();
  const intptr_t num_classes = class_table.NumCids();
  for (intptr_t i = 1; i < num_classes; i++) {
    if (class_table.HasValidClassAt(i)) {
      cls = class_table.At(i);
      // If the class is not finalized, e.g. if it hasn't been parsed
      // yet entirely, we can ignore it. If it contains a function with
      // a latent breakpoint, we will detect it if and when the function
      // gets compiled.
      if (!cls.is_finalized()) {
        continue;
      }
      // Note: we need to check the functions of this class even if
      // the class is defined in a differenct 'script'. There could
      // be mixin functions from the given script in this class.
      functions = cls.functions();
      if (!functions.IsNull()) {
        const intptr_t num_functions = functions.Length();
        for (intptr_t pos = 0; pos < num_functions; pos++) {
          function ^= functions.At(pos);
          ASSERT(!function.IsNull());
          // Check token position first to avoid unnecessary calls
          // to script() which allocates handles.
          if ((function.token_pos() == start_pos)
              && (function.end_token_pos() == end_pos)
              && (function.script() == script.raw())) {
            function_list->Add(function);
            if (function.HasImplicitClosureFunction()) {
              function = function.ImplicitClosureFunction();
              function_list->Add(function);
            }
          }
        }
      }
      closures = cls.closures();
      if (!closures.IsNull()) {
        const intptr_t num_closures = closures.Length();
        for (intptr_t pos = 0; pos < num_closures; pos++) {
          function ^= closures.At(pos);
          ASSERT(!function.IsNull());
          if ((function.token_pos() == start_pos)
              && (function.end_token_pos() == end_pos)
              && (function.script() == script.raw())) {
            function_list->Add(function);
            if (function.HasImplicitClosureFunction()) {
              function = function.ImplicitClosureFunction();
              function_list->Add(function);
            }
          }
        }
      }
    }
  }
}


static void SelectBestFit(Function* best_fit, Function* func) {
  if (best_fit->IsNull()) {
    *best_fit = func->raw();
  }
  if (func->token_pos() > best_fit->token_pos()) {
    if (func->end_token_pos() <= best_fit->end_token_pos()) {
      // func is contained within best_fit. Select it even if it
      // has not been compiled yet.
      *best_fit = func->raw();
      if (func->HasImplicitClosureFunction()) {
        *func = func->ImplicitClosureFunction();
        if (func->HasCode()) {
          *best_fit = func->raw();
        }
      }
    }
  } else if ((func->token_pos() == best_fit->token_pos())
      && (func->end_token_pos() == best_fit->end_token_pos())
      && func->HasCode()) {
    // If func covers the same range, it is considered a better fit if
    // it has been compiled.
    *best_fit = func->raw();
  }
}


RawFunction* Debugger::FindBestFit(const Script& script,
                                   intptr_t token_pos) {
  Class& cls = Class::Handle(isolate_);
  Array& functions = Array::Handle(isolate_);
  GrowableObjectArray& closures = GrowableObjectArray::Handle(isolate_);
  Function& function = Function::Handle(isolate_);
  Function& best_fit = Function::Handle(isolate_);

  const ClassTable& class_table = *isolate_->class_table();
  const intptr_t num_classes = class_table.NumCids();
  for (intptr_t i = 1; i < num_classes; i++) {
    if (class_table.HasValidClassAt(i)) {
      cls = class_table.At(i);
      // Note: if this class has been parsed and finalized already,
      // we need to check the functions of this class even if
      // it is defined in a differenct 'script'. There could
      // be mixin functions from the given script in this class.
      // However, if this class is not parsed yet (not finalized),
      // we can ignore it and avoid the side effect of parsing it.
      if ((cls.script() != script.raw()) && !cls.is_finalized()) {
        continue;
      }
      // Parse class definition if not done yet.
      cls.EnsureIsFinalized(isolate_);
      functions = cls.functions();
      if (!functions.IsNull()) {
        const intptr_t num_functions = functions.Length();
        for (intptr_t pos = 0; pos < num_functions; pos++) {
          function ^= functions.At(pos);
          ASSERT(!function.IsNull());
          if (FunctionContains(function, script, token_pos)) {
            SelectBestFit(&best_fit, &function);
          }
        }
      }

      closures = cls.closures();
      if (!closures.IsNull()) {
        const intptr_t num_closures = closures.Length();
        for (intptr_t pos = 0; pos < num_closures; pos++) {
          function ^= closures.At(pos);
          ASSERT(!function.IsNull());
          if (FunctionContains(function, script, token_pos)) {
            SelectBestFit(&best_fit, &function);
          }
        }
      }
    }
  }
  return best_fit.raw();
}


SourceBreakpoint* Debugger::SetBreakpoint(const Script& script,
                                          intptr_t token_pos) {
  Function& func = Function::Handle(isolate_);
  func = FindBestFit(script, token_pos);
  if (func.IsNull()) {
    return NULL;
<<<<<<< HEAD
  }
  if (!func.IsNull() && func.HasCode()) {
    // A function containing this breakpoint location has already
    // been compiled. We can resolve the breakpoint now.
    DeoptimizeWorld();
    intptr_t breakpoint_pos = ResolveBreakpointPos(func, token_pos);
    if (breakpoint_pos >= 0) {
      SourceBreakpoint* bpt = GetSourceBreakpoint(script, breakpoint_pos);
      if (bpt != NULL) {
        // A source breakpoint for this location already exists.
        return bpt;
      }
      bpt = new SourceBreakpoint(nextId(), script, token_pos);
      bpt->SetResolved(func, breakpoint_pos);
      RegisterSourceBreakpoint(bpt);
      // There may be more than one function object for a given function
      // in source code. There may be implicit closure functions, and
      // there may be copies of mixin functions. Collect all functions whose
      // source code range matches exactly the best fit function we
      // found.
      GrowableObjectArray& functions =
          GrowableObjectArray::Handle(GrowableObjectArray::New());
      FindEquivalentFunctions(script,
                              func.token_pos(),
                              func.end_token_pos(),
                              &functions);
      const intptr_t num_functions = functions.Length();
      // We must have found at least one function: func.
      ASSERT(num_functions > 0);
      // Create code breakpoints for all compiled functions we found.
      for (intptr_t i = 0; i < num_functions; i++) {
        func ^= functions.At(i);
        if (func.HasCode()) {
          MakeCodeBreakpointsAt(func, bpt);
        }
      }
      bpt->Enable();
      SignalBpResolved(bpt);
      return bpt;
    }
  }
=======
  }
  if (!func.IsNull() && func.HasCode()) {
    // A function containing this breakpoint location has already
    // been compiled. We can resolve the breakpoint now.
    DeoptimizeWorld();
    intptr_t breakpoint_pos = ResolveBreakpointPos(func, token_pos);
    if (breakpoint_pos >= 0) {
      SourceBreakpoint* bpt = GetSourceBreakpoint(script, breakpoint_pos);
      if (bpt != NULL) {
        // A source breakpoint for this location already exists.
        return bpt;
      }
      bpt = new SourceBreakpoint(nextId(), script, token_pos);
      bpt->SetResolved(func, breakpoint_pos);
      RegisterSourceBreakpoint(bpt);
      // There may be more than one function object for a given function
      // in source code. There may be implicit closure functions, and
      // there may be copies of mixin functions. Collect all functions whose
      // source code range matches exactly the best fit function we
      // found.
      GrowableObjectArray& functions =
          GrowableObjectArray::Handle(GrowableObjectArray::New());
      FindEquivalentFunctions(script,
                              func.token_pos(),
                              func.end_token_pos(),
                              &functions);
      const intptr_t num_functions = functions.Length();
      // We must have found at least one function: func.
      ASSERT(num_functions > 0);
      // Create code breakpoints for all compiled functions we found.
      for (intptr_t i = 0; i < num_functions; i++) {
        func ^= functions.At(i);
        if (func.HasCode()) {
          MakeCodeBreakpointsAt(func, bpt);
        }
      }
      bpt->Enable();
      SignalBpResolved(bpt);
      return bpt;
    }
  }
>>>>>>> 192df7e8
  // There is no compiled function at this token position.
  // Register an unresolved breakpoint.
  if (FLAG_verbose_debug && !func.IsNull()) {
    intptr_t line_number;
    script.GetTokenLocation(token_pos, &line_number, NULL);
    OS::Print("Registering pending breakpoint for "
              "uncompiled function '%s' at line %" Pd "\n",
              func.ToFullyQualifiedCString(),
              line_number);
  }
  SourceBreakpoint* bpt = GetSourceBreakpoint(script, token_pos);
  if (bpt == NULL) {
    bpt = new SourceBreakpoint(nextId(), script, token_pos);
  }
  RegisterSourceBreakpoint(bpt);
  bpt->Enable();
  return bpt;
}


// Synchronize the enabled/disabled state of all code breakpoints
// associated with the source breakpoint bpt.
void Debugger::SyncBreakpoint(SourceBreakpoint* bpt) {
  CodeBreakpoint* cbpt = code_breakpoints_;
  while (cbpt != NULL) {
    if (bpt == cbpt->src_bpt()) {
      if (bpt->IsEnabled()) {
        cbpt->Enable();
      } else {
        cbpt->Disable();
      }
    }
    cbpt = cbpt->next();
  }
}


void Debugger::OneTimeBreakAtEntry(const Function& target_function) {
  InstrumentForStepping(target_function);
  if (target_function.HasImplicitClosureFunction()) {
    const Function& closure_func =
        Function::Handle(target_function.ImplicitClosureFunction());
    InstrumentForStepping(closure_func);
  }
}


SourceBreakpoint* Debugger::SetBreakpointAtEntry(
      const Function& target_function) {
  ASSERT(!target_function.IsNull());
  const Script& script = Script::Handle(target_function.script());
  return SetBreakpoint(script, target_function.token_pos());
}


SourceBreakpoint* Debugger::SetBreakpointAtLine(const String& script_url,
                                                intptr_t line_number) {
  Library& lib = Library::Handle(isolate_);
  Script& script = Script::Handle(isolate_);
  const GrowableObjectArray& libs =
      GrowableObjectArray::Handle(isolate_->object_store()->libraries());
  for (intptr_t i = 0; i < libs.Length(); i++) {
    lib ^= libs.At(i);
    script = lib.LookupScript(script_url);
    if (!script.IsNull()) {
      break;
    }
  }
  if (script.IsNull()) {
    if (FLAG_verbose_debug) {
      OS::Print("Failed to find script with url '%s'\n",
                script_url.ToCString());
    }
    return NULL;
  }
  intptr_t first_token_idx, last_token_idx;
  script.TokenRangeAtLine(line_number, &first_token_idx, &last_token_idx);
  if (first_token_idx < 0) {
    // Script does not contain the given line number.
    if (FLAG_verbose_debug) {
      OS::Print("Script '%s' does not contain line number %" Pd "\n",
                script_url.ToCString(), line_number);
    }
    return NULL;
  } else if (last_token_idx < 0) {
    // Line does not contain any tokens.
    if (FLAG_verbose_debug) {
      OS::Print("No executable code at line %" Pd " in '%s'\n",
                line_number, script_url.ToCString());
    }
    return NULL;
  }

  SourceBreakpoint* bpt = NULL;
  ASSERT(first_token_idx <= last_token_idx);
  while ((bpt == NULL) && (first_token_idx <= last_token_idx)) {
    bpt = SetBreakpoint(script, first_token_idx);
    first_token_idx++;
  }
  if ((bpt == NULL) && FLAG_verbose_debug) {
    OS::Print("No executable code at line %" Pd " in '%s'\n",
                line_number, script_url.ToCString());
  }
  return bpt;
}


intptr_t Debugger::CacheObject(const Object& obj) {
  ASSERT(obj_cache_ != NULL);
  return obj_cache_->AddObject(obj);
}


bool Debugger::IsValidObjectId(intptr_t obj_id) {
  ASSERT(obj_cache_ != NULL);
  return obj_cache_->IsValidId(obj_id);
}


RawObject* Debugger::GetCachedObject(intptr_t obj_id) {
  ASSERT(obj_cache_ != NULL);
  return obj_cache_->GetObj(obj_id);
}

// TODO(hausner): Merge some of this functionality with the code in
// dart_api_impl.cc.
RawObject* Debugger::GetInstanceField(const Class& cls,
                                      const String& field_name,
                                      const Instance& object) {
  const Function& getter_func =
      Function::Handle(cls.LookupGetterFunction(field_name));
  ASSERT(!getter_func.IsNull());

  Object& result = Object::Handle();
  bool saved_ignore_flag = ignore_breakpoints_;
  ignore_breakpoints_ = true;

  LongJumpScope jump;
  if (setjmp(*jump.Set()) == 0) {
    const Array& args = Array::Handle(Array::New(1));
    args.SetAt(0, object);
    result = DartEntry::InvokeFunction(getter_func, args);
  } else {
    result = isolate_->object_store()->sticky_error();
  }
  ignore_breakpoints_ = saved_ignore_flag;
  return result.raw();
}


RawObject* Debugger::GetStaticField(const Class& cls,
                                    const String& field_name) {
  const Field& fld = Field::Handle(cls.LookupStaticField(field_name));
  if (!fld.IsNull()) {
    // Return the value in the field if it has been initialized already.
    const Instance& value = Instance::Handle(fld.value());
    ASSERT(value.raw() != Object::transition_sentinel().raw());
    if (value.raw() != Object::sentinel().raw()) {
      return value.raw();
    }
  }
  // There is no field or the field has not been initialized yet.
  // We must have a getter. Run the getter.
  const Function& getter_func =
      Function::Handle(cls.LookupGetterFunction(field_name));
  ASSERT(!getter_func.IsNull());
  if (getter_func.IsNull()) {
    return Object::null();
  }

  Object& result = Object::Handle();
  bool saved_ignore_flag = ignore_breakpoints_;
  ignore_breakpoints_ = true;
  LongJumpScope jump;
  if (setjmp(*jump.Set()) == 0) {
    result = DartEntry::InvokeFunction(getter_func, Object::empty_array());
  } else {
    result = isolate_->object_store()->sticky_error();
  }
  ignore_breakpoints_ = saved_ignore_flag;
  return result.raw();
}


RawArray* Debugger::GetInstanceFields(const Instance& obj) {
  Class& cls = Class::Handle(obj.clazz());
  Array& fields = Array::Handle();
  Field& field = Field::Handle();
  const GrowableObjectArray& field_list =
      GrowableObjectArray::Handle(GrowableObjectArray::New(8));
  String& field_name = String::Handle();
  Object& field_value = Object::Handle();
  // Iterate over fields in class hierarchy to count all instance fields.
  while (!cls.IsNull()) {
    fields = cls.fields();
    for (intptr_t i = 0; i < fields.Length(); i++) {
      field ^= fields.At(i);
      if (!field.is_static()) {
        field_name = field.name();
        field_list.Add(field_name);
        field_value = GetInstanceField(cls, field_name, obj);
        field_list.Add(field_value);
      }
    }
    cls = cls.SuperClass();
  }
  return Array::MakeArray(field_list);
}


RawArray* Debugger::GetStaticFields(const Class& cls) {
  const GrowableObjectArray& field_list =
      GrowableObjectArray::Handle(GrowableObjectArray::New(8));
  Array& fields = Array::Handle(cls.fields());
  Field& field = Field::Handle();
  String& field_name = String::Handle();
  Object& field_value = Object::Handle();
  for (intptr_t i = 0; i < fields.Length(); i++) {
    field ^= fields.At(i);
    if (field.is_static()) {
      field_name = field.name();
      field_value = GetStaticField(cls, field_name);
      field_list.Add(field_name);
      field_list.Add(field_value);
    }
  }
  return Array::MakeArray(field_list);
}


void Debugger::CollectLibraryFields(const GrowableObjectArray& field_list,
                                    const Library& lib,
                                    const String& prefix,
                                    bool include_private_fields) {
  DictionaryIterator it(lib);
  Object& entry = Object::Handle(isolate_);
  Field& field = Field::Handle(isolate_);
  String& field_name = String::Handle(isolate_);
  Object& field_value = Object::Handle(isolate_);
  while (it.HasNext()) {
    entry = it.GetNext();
    if (entry.IsField()) {
      field ^= entry.raw();
      ASSERT(field.is_static());
      field_name = field.name();
      if ((field_name.CharAt(0) == '_') && !include_private_fields) {
        // Skip library-private field.
        continue;
      }
      // If the field is not initialized yet, report the value to be
      // "<not initialized>". We don't want to execute the implicit getter
      // since it may have side effects.
      if ((field.value() == Object::sentinel().raw()) ||
          (field.value() == Object::transition_sentinel().raw())) {
        field_value = Symbols::NotInitialized().raw();
      } else {
        field_value = field.value();
      }
      if (!prefix.IsNull()) {
        field_name = String::Concat(prefix, field_name);
      }
      field_list.Add(field_name);
      field_list.Add(field_value);
    }
  }
}


RawArray* Debugger::GetLibraryFields(const Library& lib) {
  const GrowableObjectArray& field_list =
      GrowableObjectArray::Handle(GrowableObjectArray::New(8));
  CollectLibraryFields(field_list, lib, String::Handle(isolate_), true);
  return Array::MakeArray(field_list);
}


RawArray* Debugger::GetGlobalFields(const Library& lib) {
  const GrowableObjectArray& field_list =
      GrowableObjectArray::Handle(GrowableObjectArray::New(8));
  String& prefix_name = String::Handle(isolate_);
  CollectLibraryFields(field_list, lib, prefix_name, true);
  Library& imported = Library::Handle(isolate_);
  intptr_t num_imports = lib.num_imports();
  for (intptr_t i = 0; i < num_imports; i++) {
    imported = lib.ImportLibraryAt(i);
    ASSERT(!imported.IsNull());
    CollectLibraryFields(field_list, imported, prefix_name, false);
  }
  LibraryPrefix& prefix = LibraryPrefix::Handle(isolate_);
  LibraryPrefixIterator it(lib);
  while (it.HasNext()) {
    prefix = it.GetNext();
    prefix_name = prefix.name();
    ASSERT(!prefix_name.IsNull());
    prefix_name = String::Concat(prefix_name, Symbols::Dot());
    for (intptr_t i = 0; i < prefix.num_imports(); i++) {
      imported = prefix.GetLibrary(i);
      CollectLibraryFields(field_list, imported, prefix_name, false);
    }
  }
  return Array::MakeArray(field_list);
}


void Debugger::VisitObjectPointers(ObjectPointerVisitor* visitor) {
  ASSERT(visitor != NULL);
  SourceBreakpoint* bpt = src_breakpoints_;
  while (bpt != NULL) {
    bpt->VisitObjectPointers(visitor);
    bpt = bpt->next();
  }
  CodeBreakpoint* cbpt = code_breakpoints_;
  while (cbpt != NULL) {
    cbpt->VisitObjectPointers(visitor);
    cbpt = cbpt->next();
  }
}


void Debugger::SetEventHandler(EventHandler* handler) {
  event_handler_ = handler;
}


void Debugger::Pause(DebuggerEvent* event) {
  ASSERT(!IsPaused());  // No recursive pausing.
  ASSERT(obj_cache_ == NULL);

  pause_event_ = event;
  obj_cache_ = new RemoteObjectCache(64);

  (*event_handler_)(event);

  pause_event_ = NULL;
  obj_cache_ = NULL;    // Zone allocated
}


bool Debugger::IsDebuggable(const Function& func) {
  RawFunction::Kind fkind = func.kind();
  if ((fkind == RawFunction::kImplicitGetter) ||
      (fkind == RawFunction::kImplicitSetter) ||
      (fkind == RawFunction::kImplicitStaticFinalGetter) ||
      (fkind == RawFunction::kStaticInitializer) ||
      (fkind == RawFunction::kMethodExtractor) ||
      (fkind == RawFunction::kNoSuchMethodDispatcher) ||
      (fkind == RawFunction::kInvokeFieldDispatcher)) {
    return false;
  }
  const Class& cls = Class::Handle(func.Owner());
  const Library& lib = Library::Handle(cls.library());
  return lib.IsDebuggable();
}


void Debugger::SignalPausedEvent(ActivationFrame* top_frame,
                                 SourceBreakpoint* bpt) {
  resume_action_ = kContinue;
  isolate_->set_single_step(false);
  ASSERT(!IsPaused());
  ASSERT(obj_cache_ == NULL);
  DebuggerEvent event(kBreakpointReached);
  event.top_frame = top_frame;
  event.breakpoint = bpt;
  Pause(&event);
}


void Debugger::SingleStepCallback() {
  ASSERT(resume_action_ == kSingleStep);
  ASSERT(isolate_->single_step());
  // We can't get here unless the debugger event handler enabled
  // single stepping.
  ASSERT(event_handler_ != NULL);
  // Don't pause recursively.
  if (IsPaused()) return;

  // Check whether we are in a Dart function that the user is
  // interested in.
  ActivationFrame* frame = TopDartFrame();
  ASSERT(frame != NULL);
  const Function& func = frame->function();
  if (!IsDebuggable(func)) {
    return;
  }
  if (frame->TokenPos() == Scanner::kDummyTokenIndex) {
    return;
  }
  // Don't pause for a single step if there is a breakpoint set
  // at this location.
  if (HasActiveBreakpoint(frame->pc())) {
    return;
  }

  if (FLAG_verbose_debug) {
    OS::Print(">>> single step break at %s:%" Pd " (func %s token %" Pd ")\n",
              String::Handle(frame->SourceUrl()).ToCString(),
              frame->LineNumber(),
              String::Handle(frame->QualifiedFunctionName()).ToCString(),
              frame->TokenPos());
  }

  ASSERT(stack_trace_ == NULL);
  stack_trace_ = CollectStackTrace();
  SignalPausedEvent(frame, NULL);

  RemoveInternalBreakpoints();
  if (resume_action_ == kStepOver) {
    InstrumentForStepping(func);
  } else if (resume_action_ == kStepOut) {
    if (stack_trace_->Length() > 1) {
      ActivationFrame* caller_frame = stack_trace_->FrameAt(1);
      InstrumentForStepping(caller_frame->function());
    }
  }
  stack_trace_ = NULL;
}


void Debugger::SignalBpReached() {
  // We ignore this breakpoint when the VM is executing code invoked
  // by the debugger to evaluate variables values, or when we see a nested
  // breakpoint or exception event.
  if (ignore_breakpoints_ || IsPaused()) {
    return;
  }
  DebuggerStackTrace* stack_trace = CollectStackTrace();
  ASSERT(stack_trace->Length() > 0);
  ActivationFrame* top_frame = stack_trace->FrameAt(0);
  ASSERT(top_frame != NULL);
  CodeBreakpoint* bpt = GetCodeBreakpoint(top_frame->pc());
  ASSERT(bpt != NULL);

  bool report_bp = true;
  if (bpt->IsInternal() && !IsDebuggable(top_frame->function())) {
    report_bp = false;
  }
  if (FLAG_verbose_debug) {
    OS::Print(">>> %s %s breakpoint at %s:%" Pd " "
              "(token %" Pd ") (address %#" Px ")\n",
              report_bp ? "hit" : "ignore",
              bpt->IsInternal() ? "internal" : "user",
              String::Handle(bpt->SourceUrl()).ToCString(),
              bpt->LineNumber(),
              bpt->token_pos(),
              top_frame->pc());
  }

  if (report_bp && (event_handler_ != NULL)) {
    ASSERT(stack_trace_ == NULL);
    stack_trace_ = stack_trace;
    SignalPausedEvent(top_frame, bpt->src_bpt_);
    stack_trace_ = NULL;
  }

  Function& func_to_instrument = Function::Handle();
  if ((resume_action_ == kStepOver) &&
      (bpt->breakpoint_kind_ == PcDescriptors::kReturn)) {
    resume_action_ = kStepOut;
  }
  if (resume_action_ == kStepOver) {
    ASSERT(bpt->breakpoint_kind_ != PcDescriptors::kReturn);
    func_to_instrument = bpt->function();
  } else if (resume_action_ == kStepOut) {
    if (stack_trace->Length() > 1) {
      ActivationFrame* caller_frame = stack_trace->FrameAt(1);
      func_to_instrument = caller_frame->function().raw();
    }
  } else {
    ASSERT((resume_action_ == kContinue) || (resume_action_ == kSingleStep));
    // Nothing to do here. Any potential instrumentation will be removed
    // below. Single stepping is handled by the single step callback.
  }

  if (func_to_instrument.IsNull() ||
      (func_to_instrument.raw() != bpt->function())) {
    RemoveInternalBreakpoints();  // *bpt is now invalid.
  }
  if (!func_to_instrument.IsNull()) {
    InstrumentForStepping(func_to_instrument);
  }
}


void Debugger::Initialize(Isolate* isolate) {
  if (initialized_) {
    return;
  }
  isolate_ = isolate;
  // Use the isolate's control port as the isolate_id for debugging.
  // This port will be used as a unique ID to represet the isolate in the
  // debugger wire protocol messages.
  isolate_id_ = isolate->main_port();
  initialized_ = true;

  // Signal isolate creation event.
  SignalIsolateEvent(Debugger::kIsolateCreated);
}


// Return innermost closure contained in 'function' that contains
// the given token position.
RawFunction* Debugger::FindInnermostClosure(const Function& function,
                                            intptr_t token_pos) {
  const Class& owner = Class::Handle(isolate_, function.Owner());
  if (owner.closures() == GrowableObjectArray::null()) {
    return Function::null();
  }
  // Note that we need to check that the closure is in the same
  // script as the outer function. We could have closures originating
  // in mixin classes whose source code is contained in a different
  // script.
  const Script& outer_origin = Script::Handle(isolate_, function.script());
  const GrowableObjectArray& closures =
     GrowableObjectArray::Handle(isolate_, owner.closures());
  const intptr_t num_closures = closures.Length();
  Function& closure = Function::Handle(isolate_);
  Function& best_fit = Function::Handle(isolate_);
  for (intptr_t i = 0; i < num_closures; i++) {
    closure ^= closures.At(i);
    if ((function.token_pos() < closure.token_pos()) &&
        (closure.end_token_pos() < function.end_token_pos()) &&
        (closure.token_pos() <= token_pos) &&
        (token_pos <= closure.end_token_pos()) &&
        (closure.script() == outer_origin.raw())) {
      SelectBestFit(&best_fit, &closure);
    }
  }
  return best_fit.raw();
}


void Debugger::NotifyCompilation(const Function& func) {
  if (src_breakpoints_ == NULL) {
    // Return with minimal overhead if there are no breakpoints.
    return;
  }
  // Iterate over all source breakpoints to check whether breakpoints
  // need to be set in the newly compiled function.
  Script& script = Script::Handle(isolate_);
  for (SourceBreakpoint* bpt = src_breakpoints_;
       bpt != NULL;
       bpt = bpt->next()) {
       script = bpt->script();
    if (FunctionContains(func, script, bpt->token_pos())) {
      Function& inner_function = Function::Handle(isolate_);
      inner_function = FindInnermostClosure(func, bpt->token_pos());
      if (!inner_function.IsNull()) {
        // The local function of a function we just compiled cannot
        // be compiled already.
        ASSERT(!inner_function.HasCode());
        if (FLAG_verbose_debug) {
          OS::Print("Pending BP remains unresolved in inner function '%s'\n",
                    inner_function.ToFullyQualifiedCString());
        }
        continue;
      }

      // TODO(hausner): What should we do if function is optimized?
      // Can we deoptimize the function?
      ASSERT(!func.HasOptimizedCode());

      // There is no local function within func that contains the
      // breakpoint token position. Resolve the breakpoint if necessary
      // and set the code breakpoints.
      if (!bpt->IsResolved()) {
        // Resolve source breakpoint in the newly compiled function.
        intptr_t bp_pos = ResolveBreakpointPos(func, bpt->token_pos());
        if (bp_pos < 0) {
          if (FLAG_verbose_debug) {
            OS::Print("Failed resolving breakpoint for function '%s'\n",
                      String::Handle(func.name()).ToCString());
          }
          continue;
        }
        intptr_t requested_pos = bpt->token_pos();
        bpt->SetResolved(func, bp_pos);
        if (FLAG_verbose_debug) {
          OS::Print("Resolved BP %" Pd " to pos %" Pd ", line %" Pd ", "
                    "function '%s' (requested pos %" Pd ")\n",
                    bpt->id(),
                    bpt->token_pos(),
                    bpt->LineNumber(),
                    func.ToFullyQualifiedCString(),
                    requested_pos);
        }
        SignalBpResolved(bpt);
      }
      ASSERT(bpt->IsResolved());
      if (FLAG_verbose_debug) {
        OS::Print("Setting breakpoint %" Pd " at line %" Pd " for %s '%s'\n",
                  bpt->id(),
                  bpt->LineNumber(),
                  func.IsClosureFunction() ? "closure" : "function",
                  String::Handle(func.name()).ToCString());
      }
      MakeCodeBreakpointsAt(func, bpt);
    }
  }
}


// TODO(hausner): Could potentially make this faster by checking
// whether the call target at pc is a debugger stub.
bool Debugger::HasActiveBreakpoint(uword pc) {
  CodeBreakpoint* bpt = GetCodeBreakpoint(pc);
  return (bpt != NULL) && (bpt->IsEnabled());
}


CodeBreakpoint* Debugger::GetCodeBreakpoint(uword breakpoint_address) {
  CodeBreakpoint* bpt = code_breakpoints_;
  while (bpt != NULL) {
    if (bpt->pc() == breakpoint_address) {
      return bpt;
    }
    bpt = bpt->next();
  }
  return NULL;
}


uword Debugger::GetPatchedStubAddress(uword breakpoint_address) {
  CodeBreakpoint* bpt = GetCodeBreakpoint(breakpoint_address);
  if (bpt != NULL) {
    return bpt->OrigStubAddress();
  }
  UNREACHABLE();
  return 0L;
}


// Remove and delete the source breakpoint bpt and its associated
// code breakpoints.
void Debugger::RemoveBreakpoint(intptr_t bp_id) {
  SourceBreakpoint* prev_bpt = NULL;
  SourceBreakpoint* curr_bpt = src_breakpoints_;
  while (curr_bpt != NULL) {
    if (curr_bpt->id() == bp_id) {
      if (prev_bpt == NULL) {
        src_breakpoints_ = src_breakpoints_->next();
      } else {
        prev_bpt->set_next(curr_bpt->next());
      }
      // Remove references from code breakpoints to this source breakpoint,
      // and disable the code breakpoints.
      UnlinkCodeBreakpoints(curr_bpt);
      delete curr_bpt;
      return;
    }
    prev_bpt = curr_bpt;
    curr_bpt = curr_bpt->next();
  }
  // bpt is not a registered breakpoint, nothing to do.
}


// Turn code breakpoints associated with the given source breakpoint into
// internal breakpoints. They will later be deleted when control
// returns from the user-defined breakpoint callback. Also, disable the
// breakpoint so it no longer fires if it should be hit before it gets
// deleted.
void Debugger::UnlinkCodeBreakpoints(SourceBreakpoint* src_bpt) {
  ASSERT(src_bpt != NULL);
  CodeBreakpoint* curr_bpt = code_breakpoints_;
  while (curr_bpt != NULL) {
    if (curr_bpt->src_bpt() == src_bpt) {
      curr_bpt->Disable();
      curr_bpt->set_src_bpt(NULL);
    }
    curr_bpt = curr_bpt->next();
  }
}


// Remove and delete internal breakpoints, i.e. breakpoints that
// are not associated with a source breakpoint.
void Debugger::RemoveInternalBreakpoints() {
  CodeBreakpoint* prev_bpt = NULL;
  CodeBreakpoint* curr_bpt = code_breakpoints_;
  while (curr_bpt != NULL) {
    if (curr_bpt->src_bpt() == NULL) {
      if (prev_bpt == NULL) {
        code_breakpoints_ = code_breakpoints_->next();
      } else {
        prev_bpt->set_next(curr_bpt->next());
      }
      CodeBreakpoint* temp_bpt = curr_bpt;
      curr_bpt = curr_bpt->next();
      temp_bpt->Disable();
      delete temp_bpt;
    } else {
      prev_bpt = curr_bpt;
      curr_bpt = curr_bpt->next();
    }
  }
}


SourceBreakpoint* Debugger::GetSourceBreakpoint(const Script& script,
                                                intptr_t token_pos) {
  SourceBreakpoint* bpt = src_breakpoints_;
  while (bpt != NULL) {
    if ((bpt->script_ == script.raw()) && (bpt->token_pos_ == token_pos)) {
      return bpt;
    }
    bpt = bpt->next();
  }
  return NULL;
}


SourceBreakpoint* Debugger::GetBreakpointById(intptr_t id) {
  SourceBreakpoint* bpt = src_breakpoints_;
  while (bpt != NULL) {
    if (bpt->id() == id) {
      return bpt;
    }
    bpt = bpt->next();
  }
  return NULL;
}


void Debugger::RegisterSourceBreakpoint(SourceBreakpoint* bpt) {
  ASSERT(bpt->next() == NULL);
  bpt->set_next(src_breakpoints_);
  src_breakpoints_ = bpt;
}


void Debugger::RegisterCodeBreakpoint(CodeBreakpoint* bpt) {
  ASSERT(bpt->next() == NULL);
  bpt->set_next(code_breakpoints_);
  code_breakpoints_ = bpt;
}

}  // namespace dart<|MERGE_RESOLUTION|>--- conflicted
+++ resolved
@@ -1463,7 +1463,6 @@
   func = FindBestFit(script, token_pos);
   if (func.IsNull()) {
     return NULL;
-<<<<<<< HEAD
   }
   if (!func.IsNull() && func.HasCode()) {
     // A function containing this breakpoint location has already
@@ -1505,49 +1504,6 @@
       return bpt;
     }
   }
-=======
-  }
-  if (!func.IsNull() && func.HasCode()) {
-    // A function containing this breakpoint location has already
-    // been compiled. We can resolve the breakpoint now.
-    DeoptimizeWorld();
-    intptr_t breakpoint_pos = ResolveBreakpointPos(func, token_pos);
-    if (breakpoint_pos >= 0) {
-      SourceBreakpoint* bpt = GetSourceBreakpoint(script, breakpoint_pos);
-      if (bpt != NULL) {
-        // A source breakpoint for this location already exists.
-        return bpt;
-      }
-      bpt = new SourceBreakpoint(nextId(), script, token_pos);
-      bpt->SetResolved(func, breakpoint_pos);
-      RegisterSourceBreakpoint(bpt);
-      // There may be more than one function object for a given function
-      // in source code. There may be implicit closure functions, and
-      // there may be copies of mixin functions. Collect all functions whose
-      // source code range matches exactly the best fit function we
-      // found.
-      GrowableObjectArray& functions =
-          GrowableObjectArray::Handle(GrowableObjectArray::New());
-      FindEquivalentFunctions(script,
-                              func.token_pos(),
-                              func.end_token_pos(),
-                              &functions);
-      const intptr_t num_functions = functions.Length();
-      // We must have found at least one function: func.
-      ASSERT(num_functions > 0);
-      // Create code breakpoints for all compiled functions we found.
-      for (intptr_t i = 0; i < num_functions; i++) {
-        func ^= functions.At(i);
-        if (func.HasCode()) {
-          MakeCodeBreakpointsAt(func, bpt);
-        }
-      }
-      bpt->Enable();
-      SignalBpResolved(bpt);
-      return bpt;
-    }
-  }
->>>>>>> 192df7e8
   // There is no compiled function at this token position.
   // Register an unresolved breakpoint.
   if (FLAG_verbose_debug && !func.IsNull()) {
