// Copyright (c) 2013, the Dart project authors.  Please see the AUTHORS file
// for details. All rights reserved. Use of this source code is governed by a
// BSD-style license that can be found in the LICENSE file.

part of dart2js.mirrors;

//------------------------------------------------------------------------------
// Member mirrors implementation.
//------------------------------------------------------------------------------

abstract class Dart2JsMemberMirror extends Dart2JsElementMirror {

  Dart2JsMemberMirror(Dart2JsMirrorSystem system, AstElement element)
      : super(system, element);

  bool get isStatic => false;
}


class Dart2JsMethodKind {
  static const Dart2JsMethodKind REGULAR = const Dart2JsMethodKind("regular");
  static const Dart2JsMethodKind GENERATIVE =
      const Dart2JsMethodKind("generative");
  static const Dart2JsMethodKind REDIRECTING =
      const Dart2JsMethodKind("redirecting");
  static const Dart2JsMethodKind CONST = const Dart2JsMethodKind("const");
  static const Dart2JsMethodKind FACTORY = const Dart2JsMethodKind("factory");
  static const Dart2JsMethodKind GETTER = const Dart2JsMethodKind("getter");
  static const Dart2JsMethodKind SETTER = const Dart2JsMethodKind("setter");
  static const Dart2JsMethodKind OPERATOR = const Dart2JsMethodKind("operator");

  final String text;

  const Dart2JsMethodKind(this.text);

  String toString() => text;
}

class Dart2JsMethodMirror extends Dart2JsMemberMirror
    implements MethodMirror {
  final Dart2JsDeclarationMirror owner;
  final String _simpleNameString;
  final Dart2JsMethodKind _kind;

  Dart2JsMethodMirror._internal(Dart2JsDeclarationMirror owner,
      FunctionElement function,
      String this._simpleNameString,
      Dart2JsMethodKind this._kind)
      : this.owner = owner,
        super(owner.mirrorSystem, function);

  factory Dart2JsMethodMirror(Dart2JsDeclarationMirror owner,
                              FunctionElement function) {
    String simpleName = function.name;
    // TODO(ahe): This method should not be calling
    // Elements.operatorNameToIdentifier.
    Dart2JsMethodKind kind;
    if (function.kind == ElementKind.GETTER) {
      kind = Dart2JsMethodKind.GETTER;
    } else if (function.kind == ElementKind.SETTER) {
      kind = Dart2JsMethodKind.SETTER;
      simpleName = '$simpleName=';
    } else if (function.kind == ElementKind.GENERATIVE_CONSTRUCTOR) {
      // TODO(johnniwinther): Support detection of redirecting constructors.
      if (function.isConst) {
        kind = Dart2JsMethodKind.CONST;
      } else {
        kind = Dart2JsMethodKind.GENERATIVE;
      }
    } else if (function.isFactoryConstructor) {
      // TODO(johnniwinther): Support detection of redirecting constructors.
      kind = Dart2JsMethodKind.FACTORY;
<<<<<<< HEAD
    } else if (realName == 'unary-') {
      // TODO(johnniwinther): Use a constant for 'unary-'.
      kind = Dart2JsMethodKind.OPERATOR;
      // Simple name is 'unary-'.
      simpleName = 'unary-';
    } else if (simpleName.startsWith('operator\$')) {
      // TODO(18740, johnniwinther): this fails for methods like `operator$foo`.
      String str = simpleName.substring(9);
      simpleName = 'operator';
=======
    } else if (function.isOperator) {
>>>>>>> 8c339559
      kind = Dart2JsMethodKind.OPERATOR;
    } else {
      kind = Dart2JsMethodKind.REGULAR;
    }
    return new Dart2JsMethodMirror._internal(owner, function,
        simpleName, kind);
  }

  FunctionElement get _function => _element;

  bool get isTopLevel => owner is LibraryMirror;

  // TODO(johnniwinther): This seems stale and broken.
  Symbol get constructorName => isConstructor ? simpleName : const Symbol('');

  bool get isConstructor
      => isGenerativeConstructor || isConstConstructor ||
         isFactoryConstructor || isRedirectingConstructor;

  bool get isSynthetic => false;

  bool get isStatic => _function.isStatic;

  List<ParameterMirror> get parameters {
    return _parametersFromFunctionSignature(this,
        _function.functionSignature);
  }

  TypeMirror get returnType => owner._getTypeMirror(
      _function.functionSignature.type.returnType);

  bool get isAbstract => _function.isAbstract;

  bool get isRegularMethod => !(isGetter || isSetter || isConstructor);

  bool get isConstConstructor => _kind == Dart2JsMethodKind.CONST;

  bool get isGenerativeConstructor => _kind == Dart2JsMethodKind.GENERATIVE;

  bool get isRedirectingConstructor => _kind == Dart2JsMethodKind.REDIRECTING;

  bool get isFactoryConstructor => _kind == Dart2JsMethodKind.FACTORY;

  bool get isGetter => _kind == Dart2JsMethodKind.GETTER;

  bool get isSetter => _kind == Dart2JsMethodKind.SETTER;

  bool get isOperator => _kind == Dart2JsMethodKind.OPERATOR;

  DeclarationMirror lookupInScope(String name) {
    for (Dart2JsParameterMirror parameter in parameters) {
      if (parameter._element.name == name) {
        return parameter;
      }
    }
    return super.lookupInScope(name);
  }

  // TODO(johnniwinther): Should this really be in the interface of
  // [MethodMirror]?
  String get source => location.sourceText;

  String toString() => 'Mirror on method ${_element.name}';
}

class Dart2JsFieldMirror extends Dart2JsMemberMirror implements VariableMirror {
  final Dart2JsDeclarationMirror owner;
  VariableElement _variable;

  Dart2JsFieldMirror(Dart2JsDeclarationMirror owner,
                     VariableElement variable)
      : this.owner = owner,
        this._variable = variable,
        super(owner.mirrorSystem, variable);

  bool get isTopLevel => owner is LibraryMirror;

  bool get isStatic => _variable.isStatic;

  bool get isFinal => _variable.isFinal;

  bool get isConst => _variable.isConst;

  TypeMirror get type => owner._getTypeMirror(_variable.type);


}

class Dart2JsParameterMirror extends Dart2JsMemberMirror
    implements ParameterMirror {
  final Dart2JsDeclarationMirror owner;
  final bool isOptional;
  final bool isNamed;

  factory Dart2JsParameterMirror(Dart2JsDeclarationMirror owner,
                                 ParameterElement element,
                                 {bool isOptional: false,
                                  bool isNamed: false}) {
    if (element is FieldParameterElement) {
      return new Dart2JsFieldParameterMirror(
          owner, element, isOptional, isNamed);
    }
    return new Dart2JsParameterMirror._normal(
        owner, element, isOptional, isNamed);
  }

  Dart2JsParameterMirror._normal(Dart2JsDeclarationMirror owner,
                                 ParameterElement element,
                                 this.isOptional,
                                 this.isNamed)
    : this.owner = owner,
      super(owner.mirrorSystem, element);

  ParameterElement get _element => super._element;

  TypeMirror get type => owner._getTypeMirror(_element.type);

  bool get isFinal => false;

  bool get isConst => false;

  InstanceMirror get defaultValue {
    if (hasDefaultValue) {
      // TODO(johnniwinther): Get the constant from the [TreeElements]
      // associated with the enclosing method.
      Constant constant = mirrorSystem.compiler.constants
          .getConstantForVariable(_element);
      assert(invariant(_element, constant != null,
          message: "Missing constant for parameter "
                   "$_element with default value."));
      return _convertConstantToInstanceMirror(mirrorSystem, constant);
    }
    return null;
  }

  bool get hasDefaultValue {
    return _element.initializer != null;
  }

  bool get isInitializingFormal => false;

  VariableMirror get initializedField => null;
}

class Dart2JsFieldParameterMirror extends Dart2JsParameterMirror {

  Dart2JsFieldParameterMirror(Dart2JsDeclarationMirror method,
                              FieldParameterElement element,
                              bool isOptional,
                              bool isNamed)
      : super._normal(method, element, isOptional, isNamed);

  FieldParameterElement get _fieldParameterElement => _element;

  bool get isInitializingFormal => true;

  VariableMirror get initializedField => new Dart2JsFieldMirror(
      owner.owner, _fieldParameterElement.fieldElement);
}<|MERGE_RESOLUTION|>--- conflicted
+++ resolved
@@ -70,19 +70,7 @@
     } else if (function.isFactoryConstructor) {
       // TODO(johnniwinther): Support detection of redirecting constructors.
       kind = Dart2JsMethodKind.FACTORY;
-<<<<<<< HEAD
-    } else if (realName == 'unary-') {
-      // TODO(johnniwinther): Use a constant for 'unary-'.
-      kind = Dart2JsMethodKind.OPERATOR;
-      // Simple name is 'unary-'.
-      simpleName = 'unary-';
-    } else if (simpleName.startsWith('operator\$')) {
-      // TODO(18740, johnniwinther): this fails for methods like `operator$foo`.
-      String str = simpleName.substring(9);
-      simpleName = 'operator';
-=======
     } else if (function.isOperator) {
->>>>>>> 8c339559
       kind = Dart2JsMethodKind.OPERATOR;
     } else {
       kind = Dart2JsMethodKind.REGULAR;
