--- conflicted
+++ resolved
@@ -156,6 +156,10 @@
   void visitChildren(NodeVisitor visitor);
 
   VariableUse asVariableUse() => null;
+
+  Statement toStatement() {
+    throw new UnsupportedError('toStatement');
+  }
 }
 
 class Program extends Node {
@@ -169,6 +173,7 @@
 }
 
 abstract class Statement extends Node {
+  Statement toStatement() => this;
 }
 
 class Block extends Statement {
@@ -437,8 +442,71 @@
 abstract class Expression extends Node {
   int get precedenceLevel;
 
-  PropertyAccess dot(String name) => new PropertyAccess.field(this, name);
   Call callWith(List<Expression> arguments) => new Call(this, arguments);
+
+  New newWith(List<Expression> arguments) => new New(this, arguments);
+
+  PropertyAccess operator [](expression) {
+    if (expression is Expression) {
+      return new PropertyAccess(this, expression);
+    } else if (expression is int) {
+      return new PropertyAccess.indexed(this, expression);
+    } else if (expression is String) {
+      return new PropertyAccess.field(this, expression);
+    } else {
+      throw new ArgumentError('Expected an int, String, or Expression');
+    }
+  }
+
+  Statement toStatement() => new ExpressionStatement(this);
+
+  Call call([expression]) {
+    List<Expression> arguments;
+    if (expression == null) {
+      arguments = <Expression>[];
+    } else if (expression is List) {
+      arguments = expression.map(js.toExpression).toList();
+    } else {
+      arguments = <Expression>[js.toExpression(expression)];
+    }
+    return callWith(arguments);
+  }
+
+  Expression equals(expression) => binary('==', expression);
+
+  Expression strictEquals(expression) => binary('===', expression);
+
+  Expression notEquals(expression) => binary('!=', expression);
+
+  Expression operator +(expression) => binary('+', expression);
+
+  Expression operator -(expression) => binary('-', expression);
+
+  Expression operator &(expression) => binary('&', expression);
+
+  Expression operator <(expression) => binary('<', expression);
+
+  Expression operator >(expression) => binary('>', expression);
+
+  Expression operator >=(expression) => binary('>=', expression);
+
+  Expression binary(String operator, expression) {
+    return new Binary(operator, this, js.toExpression(expression));
+  }
+
+  Expression assign(expression) {
+    return new Assignment(this, js.toExpression(expression));
+  }
+
+  Expression update(String operator, expression) {
+    return new Assignment.compound(this, operator, js.toExpression(expression));
+  }
+
+  Expression get plusPlus => new Postfix('++', this);
+
+  Prefix get typeof => new Prefix('typeof', this);
+
+  Prefix get not => new Prefix('!', this);
 }
 
 class LiteralExpression extends Expression {
@@ -864,9 +932,6 @@
   int get precedenceLevel => PRIMARY;
 }
 
-<<<<<<< HEAD
-Prefix typeOf(Expression argument) => new Prefix('typeof', argument);
-=======
 /**
  * A comment.
  *
@@ -889,46 +954,113 @@
   Expression operator [](String source) {
     return new MiniJsParser(source).expression();
   }
->>>>>>> 0f8df99a
-
-Binary equals(Expression left, Expression right) {
-  return new Binary('==', left, right);
-}
-
-Binary strictEquals(Expression left, Expression right) {
-  return new Binary('===', left, right);
-}
-
-LiteralString string(String value) => new LiteralString('"$value"');
-
-If if_(Expression condition, Node then, [Node otherwise]) {
-  return (otherwise == null)
-      ? new If.noElse(condition, then)
-      : new If(condition, then, otherwise);
-}
-
-Return return_([Expression value]) => new Return(value);
-
-VariableUse use(String name) => new VariableUse(name);
-
-PropertyAccess fieldAccess(Expression receiver, String fieldName) {
-  return new PropertyAccess.field(receiver, fieldName);
-}
-
-Block emptyBlock() => new Block.empty();
-
-Block block1(Statement statement) => new Block(<Statement>[statement]);
-
-Block block2(Statement s1, Statement s2) => new Block(<Statement>[s1, s2]);
-
-Call call(Expression target, List<Expression> arguments) {
-  return new Call(target, arguments);
-}
-
-<<<<<<< HEAD
-Fun fun(List<String> parameterNames, Block body) {
-  return new Fun(parameterNames.map((n) => new Parameter(n)).toList(), body);
-=======
+
+  // TODO(ahe): Remove this method.
+  Binary equals(Expression left, Expression right) {
+    return new Binary('==', left, right);
+  }
+
+  // TODO(ahe): Remove this method.
+  Binary strictEquals(Expression left, Expression right) {
+    return new Binary('===', left, right);
+  }
+
+  LiteralString string(String value) => new LiteralString('"$value"');
+
+  If if_(condition, thenPart, [elsePart]) {
+    condition = toExpression(condition);
+    return (elsePart == null)
+        ? new If.noElse(condition, toStatement(thenPart))
+        : new If(condition, toStatement(thenPart), toStatement(elsePart));
+  }
+
+  Return return_([value]) {
+    return new Return(value == null ? null : toExpression(value));
+  }
+
+  Block block(statement) {
+    if (statement is Block) {
+      return statement;
+    } else if (statement is List) {
+      return new Block(statement.map(toStatement).toList());
+    } else {
+      return new Block(<Statement>[toStatement(statement)]);
+    }
+  }
+
+  Fun fun(parameters, body) {
+    Parameter toParameter(parameter) {
+      if (parameter is String) {
+        return new Parameter(parameter);
+      } else if (parameter is Parameter) {
+        return parameter;
+      } else {
+        throw new ArgumentError('parameter should be a String or a Parameter');
+      }
+    }
+    if (parameters is! List) {
+      parameters = [parameters];
+    }
+    return new Fun(parameters.map(toParameter).toList(), block(body));
+  }
+
+  Assignment assign(Expression leftHandSide, Expression value) {
+    return new Assignment(leftHandSide, value);
+  }
+
+  Expression undefined() => new Prefix('void', new LiteralNumber('0'));
+
+  VariableDeclarationList defineVar(String name, [initializer]) {
+    if (initializer != null) {
+      initializer = toExpression(initializer);
+    }
+    var declaration = new VariableDeclaration(name);
+    var initialization = [new VariableInitialization(declaration, initializer)];
+    return new VariableDeclarationList(initialization);
+  }
+
+  Statement toStatement(statement) {
+    if (statement is List) {
+      return new Block(statement.map(toStatement).toList());
+    } else if (statement is Node) {
+      return statement.toStatement();
+    } else {
+      throw new ArgumentError('statement');
+    }
+  }
+
+  Expression toExpression(expression) {
+    if (expression is Expression) {
+      return expression;
+    } else if (expression is String) {
+      return this[expression];
+    } else if (expression is num) {
+      return new LiteralNumber('$expression');
+    } else if (expression is bool) {
+      return new LiteralBool(expression);
+    } else if (expression is Map) {
+      if (!expression.isEmpty) {
+        throw new ArgumentError('expression should be an empty Map');
+      }
+      return new ObjectInitializer([]);
+    } else {
+      throw new ArgumentError('expression should be an Expression, '
+                              'a String, a num, a bool, or a Map');
+    }
+  }
+
+  ForIn forIn(String name, object, statement) {
+    return new ForIn(defineVar(name),
+                     toExpression(object),
+                     toStatement(statement));
+  }
+
+  For for_(init, condition, update, statement) {
+    return new For(
+        toExpression(init), toExpression(condition), toExpression(update),
+        toStatement(statement));
+  }
+
   Try try_(body, {catchPart, finallyPart}) {
     if (catchPart != null) catchPart = toStatement(catchPart);
     if (finallyPart != null) finallyPart = toStatement(finallyPart);
@@ -936,16 +1068,10 @@
   }
 
   Comment comment(String text) => new Comment(text);
->>>>>>> 0f8df99a
-}
-
-Assignment assign(Expression leftHandSide, Expression value) {
-  return new Assignment(leftHandSide, value);
-}
-
-<<<<<<< HEAD
-Expression undefined() => new Prefix('void', new LiteralNumber('0'));
-=======
+}
+
+const JsBuilder js = const JsBuilder();
+
 LiteralString string(String value) => js.string(value);
 
 class MiniJsParserError {
@@ -1364,5 +1490,4 @@
     }
     return expression;
   }
-}
->>>>>>> 0f8df99a
+}