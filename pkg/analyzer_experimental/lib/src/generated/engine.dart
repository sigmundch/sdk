--- conflicted
+++ resolved
@@ -4107,7 +4107,7 @@
    */
   DartEntry recordGenerateDartHintsTask(GenerateDartHintsTask task) {
     Source librarySource = task.libraryElement.source;
-    AnalysisException thrownException = task.thrownException;
+    AnalysisException thrownException = task.exception;
     DartEntry libraryEntry = null;
     Map<Source, TimestampedData<List<AnalysisError>>> hintMap = task.hintMap;
     if (hintMap == null) {
@@ -4191,7 +4191,7 @@
    */
   DartEntry recordParseDartTaskResults(ParseDartTask task) {
     Source source = task.source;
-    AnalysisException thrownException = task.thrownException;
+    AnalysisException thrownException = task.exception;
     DartEntry dartEntry = null;
     {
       SourceEntry sourceEntry = _cache.get(source);
@@ -4258,7 +4258,7 @@
    */
   HtmlEntry recordParseHtmlTaskResults(ParseHtmlTask task) {
     Source source = task.source;
-    AnalysisException thrownException = task.thrownException;
+    AnalysisException thrownException = task.exception;
     HtmlEntry htmlEntry = null;
     {
       SourceEntry sourceEntry = _cache.get(source);
@@ -4332,7 +4332,7 @@
    */
   DartEntry recordResolveDartLibraryTaskResults(ResolveDartLibraryTask task) {
     LibraryResolver resolver = task.libraryResolver;
-    AnalysisException thrownException = task.thrownException;
+    AnalysisException thrownException = task.exception;
     DartEntry unitEntry = null;
     Source unitSource = task.unitSource;
     if (resolver != null) {
@@ -4424,7 +4424,7 @@
   SourceEntry recordResolveDartUnitTaskResults(ResolveDartUnitTask task) {
     Source unitSource = task.source;
     Source librarySource = task.librarySource;
-    AnalysisException thrownException = task.thrownException;
+    AnalysisException thrownException = task.exception;
     DartEntry dartEntry = null;
     {
       SourceEntry sourceEntry = _cache.get(unitSource);
@@ -4482,7 +4482,7 @@
    */
   SourceEntry recordResolveHtmlTaskResults(ResolveHtmlTask task) {
     Source source = task.source;
-    AnalysisException thrownException = task.thrownException;
+    AnalysisException thrownException = task.exception;
     HtmlEntry htmlEntry = null;
     {
       SourceEntry sourceEntry = _cache.get(source);
@@ -5932,7 +5932,7 @@
    * The exception that was thrown while performing this task, or `null` if the task completed
    * successfully.
    */
-  AnalysisException thrownException;
+  AnalysisException exception;
 
   /**
    * Initialize a newly created task to perform analysis within the given context.
@@ -5963,11 +5963,7 @@
     try {
       safelyPerform();
     } on AnalysisException catch (exception) {
-<<<<<<< HEAD
-      thrownException = exception;
-=======
       this.exception = exception;
->>>>>>> 33da06f0
       AnalysisEngine.instance.logger.logInformation2("Task failed: ${taskDescription}", exception);
     }
     return accept(visitor);
