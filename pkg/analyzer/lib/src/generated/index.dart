// Copyright (c) 2014, the Dart project authors.  Please see the AUTHORS file
// for details. All rights reserved. Use of this source code is governed by a
// BSD-style license that can be found in the LICENSE file.

// This code was auto-generated, is not intended to be edited, and is subject to
// significant change. Please see the README file for more information.

library engine.index;

import 'dart:collection' show Queue;
import 'java_core.dart';
import 'java_engine.dart';
import 'source.dart';
import 'scanner.dart' show Token;
import 'ast.dart';
import 'element.dart';
import 'resolver.dart' show Namespace, NamespaceBuilder;
import 'engine.dart';
import 'html.dart' as ht;

/**
 * Visits resolved [CompilationUnit] and adds Angular specific relationships into
 * [IndexStore].
 */
class AngularDartIndexContributor extends GeneralizingAstVisitor<Object> {
  final IndexStore _store;

  AngularDartIndexContributor(this._store);

  @override
  Object visitClassDeclaration(ClassDeclaration node) {
    ClassElement classElement = node.element;
    if (classElement != null) {
      List<ToolkitObjectElement> toolkitObjects = classElement.toolkitObjects;
      for (ToolkitObjectElement object in toolkitObjects) {
        if (object is AngularComponentElement) {
          _indexComponent(object);
        }
        if (object is AngularDecoratorElement) {
          AngularDecoratorElement directive = object;
          _indexDirective(directive);
        }
      }
    }
    // stop visiting
    return null;
  }

  @override
  Object visitCompilationUnitMember(CompilationUnitMember node) => null;

  void _indexComponent(AngularComponentElement component) {
    _indexProperties(component.properties);
  }

  void _indexDirective(AngularDecoratorElement directive) {
    _indexProperties(directive.properties);
  }

  /**
   * Index [FieldElement] references from [AngularPropertyElement]s.
   */
  void _indexProperties(List<AngularPropertyElement> properties) {
    for (AngularPropertyElement property in properties) {
      FieldElement field = property.field;
      if (field != null) {
        int offset = property.fieldNameOffset;
        if (offset == -1) {
          continue;
        }
        int length = field.name.length;
        Location location = new Location(property, offset, length);
        // getter reference
        if (property.propertyKind.callsGetter()) {
          PropertyAccessorElement getter = field.getter;
          if (getter != null) {
            _store.recordRelationship(getter, IndexConstants.IS_REFERENCED_BY_QUALIFIED, location);
          }
        }
        // setter reference
        if (property.propertyKind.callsSetter()) {
          PropertyAccessorElement setter = field.setter;
          if (setter != null) {
            _store.recordRelationship(setter, IndexConstants.IS_REFERENCED_BY_QUALIFIED, location);
          }
        }
      }
    }
  }
}

/**
 * Visits resolved [HtmlUnit] and adds relationships into [IndexStore].
 */
class AngularHtmlIndexContributor extends ExpressionVisitor {
  /**
   * The [IndexStore] to record relations into.
   */
  final IndexStore _store;

  /**
   * The index contributor used to index Dart [Expression]s.
   */
  IndexContributor _indexContributor;

  HtmlElement _htmlUnitElement;

  /**
   * Initialize a newly created Angular HTML index contributor.
   *
   * @param store the [IndexStore] to record relations into.
   */
  AngularHtmlIndexContributor(this._store) {
    _indexContributor = new IndexContributor_AngularHtmlIndexContributor(_store, this);
  }

  @override
  void visitExpression(Expression expression) {
    // Formatter
    if (expression is SimpleIdentifier) {
      SimpleIdentifier identifier = expression;
      Element element = identifier.bestElement;
      if (element is AngularElement) {
        _store.recordRelationship(element, IndexConstants.ANGULAR_REFERENCE, _createLocationForIdentifier(identifier));
        return;
      }
    }
    // index as a normal Dart expression
    expression.accept(_indexContributor);
  }

  @override
  Object visitHtmlUnit(ht.HtmlUnit node) {
    _htmlUnitElement = node.element;
    CompilationUnitElement dartUnitElement = _htmlUnitElement.angularCompilationUnit;
    _indexContributor.enterScope(dartUnitElement);
    return super.visitHtmlUnit(node);
  }

  @override
  Object visitXmlAttributeNode(ht.XmlAttributeNode node) {
    Element element = node.element;
    if (element != null) {
      ht.Token nameToken = node.nameToken;
      Location location = _createLocationForToken(nameToken);
      _store.recordRelationship(element, IndexConstants.ANGULAR_REFERENCE, location);
    }
    return super.visitXmlAttributeNode(node);
  }

  @override
  Object visitXmlTagNode(ht.XmlTagNode node) {
    Element element = node.element;
    if (element != null) {
      // tag
      {
        ht.Token tagToken = node.tagToken;
        Location location = _createLocationForToken(tagToken);
        _store.recordRelationship(element, IndexConstants.ANGULAR_REFERENCE, location);
      }
      // maybe add closing tag range
      ht.Token closingTag = node.closingTag;
      if (closingTag != null) {
        Location location = _createLocationForToken(closingTag);
        _store.recordRelationship(element, IndexConstants.ANGULAR_CLOSING_TAG_REFERENCE, location);
      }
    }
    return super.visitXmlTagNode(node);
  }

  Location _createLocationForIdentifier(SimpleIdentifier identifier) => new Location(_htmlUnitElement, identifier.offset, identifier.length);

  Location _createLocationForToken(ht.Token token) => new Location(_htmlUnitElement, token.offset, token.length);
}

/**
 * Recursively visits [HtmlUnit] and every embedded [Expression].
 */
abstract class ExpressionVisitor extends ht.RecursiveXmlVisitor<Object> {
  /**
   * Visits the given [Expression]s embedded into tag or attribute.
   *
   * @param expression the [Expression] to visit, not `null`
   */
  void visitExpression(Expression expression);

  @override
  Object visitXmlAttributeNode(ht.XmlAttributeNode node) {
    _visitExpressions(node.expressions);
    return super.visitXmlAttributeNode(node);
  }

  @override
  Object visitXmlTagNode(ht.XmlTagNode node) {
    _visitExpressions(node.expressions);
    return super.visitXmlTagNode(node);
  }

  /**
   * Visits [Expression]s of the given [XmlExpression]s.
   */
  void _visitExpressions(List<ht.XmlExpression> expressions) {
    for (ht.XmlExpression xmlExpression in expressions) {
      if (xmlExpression is AngularXmlExpression) {
        AngularXmlExpression angularXmlExpression = xmlExpression;
        List<Expression> dartExpressions = angularXmlExpression.expression.expressions;
        for (Expression dartExpression in dartExpressions) {
          visitExpression(dartExpression);
        }
      }
      if (xmlExpression is ht.RawXmlExpression) {
        ht.RawXmlExpression rawXmlExpression = xmlExpression;
        visitExpression(rawXmlExpression.expression);
      }
    }
  }
}

/**
 * Instances of the [GetRelationshipsOperation] implement an operation used to access the
 * locations that have a specified relationship with a specified element.
 */
class GetRelationshipsOperation implements IndexOperation {
  final IndexStore _indexStore;

  final Element element;

  final Relationship relationship;

  final RelationshipCallback callback;

  /**
   * Initialize a newly created operation that will access the locations that have a specified
   * relationship with a specified element.
   */
  GetRelationshipsOperation(this._indexStore, this.element, this.relationship, this.callback);

  @override
  bool get isQuery => true;

  @override
  void performOperation() {
    List<Location> locations;
    locations = _indexStore.getRelationships(element, relationship);
    callback.hasRelationships(element, relationship, locations);
  }

  @override
  bool removeWhenSourceRemoved(Source source) => false;

  @override
  String toString() => "GetRelationships(${element}, ${relationship})";
}

/**
 * The interface [Index] defines the behavior of objects that maintain an index storing
 * [Relationship] between [Element]. All of the operations
 * defined on the index are asynchronous, and results, when there are any, are provided through a
 * callback.
 *
 * Despite being asynchronous, the results of the operations are guaranteed to be consistent with
 * the expectation that operations are performed in the order in which they are requested.
 * Modification operations are executed before any read operation. There is no guarantee about the
 * order in which the callbacks for read operations will be invoked.
 */
abstract class Index {
  /**
   * Asynchronously invoke the given callback with an array containing all of the locations of the
   * elements that have the given relationship with the given element. For example, if the element
   * represents a method and the relationship is the is-referenced-by relationship, then the
   * locations that will be passed into the callback will be all of the places where the method is
   * invoked.
   *
   * @param element the element that has the relationship with the locations to be returned
   * @param relationship the relationship between the given element and the locations to be returned
   * @param callback the callback that will be invoked when the locations are found
   */
  void getRelationships(Element element, Relationship relationship, RelationshipCallback callback);

  /**
   * Answer index statistics.
   */
  String get statistics;

  /**
   * Asynchronously process the given [HtmlUnit] in order to record the relationships.
   *
   * @param context the [AnalysisContext] in which [HtmlUnit] was resolved
   * @param unit the [HtmlUnit] being indexed
   */
  void indexHtmlUnit(AnalysisContext context, ht.HtmlUnit unit);

  /**
   * Asynchronously process the given [CompilationUnit] in order to record the relationships.
   *
   * @param context the [AnalysisContext] in which [CompilationUnit] was resolved
   * @param unit the [CompilationUnit] being indexed
   */
  void indexUnit(AnalysisContext context, CompilationUnit unit);

  /**
   * Asynchronously remove from the index all of the information associated with the given context.
   *
   * This method should be invoked when a context is disposed.
   *
   * @param context the [AnalysisContext] to remove
   */
  void removeContext(AnalysisContext context);

  /**
   * Asynchronously remove from the index all of the information associated with elements or
   * locations in the given source. This includes relationships between an element in the given
   * source and any other locations, relationships between any other elements and a location within
   * the given source.
   *
   * This method should be invoked when a source is no longer part of the code base.
   *
   * @param context the [AnalysisContext] in which [Source] being removed
   * @param source the [Source] being removed
   */
  void removeSource(AnalysisContext context, Source source);

  /**
   * Asynchronously remove from the index all of the information associated with elements or
   * locations in the given sources. This includes relationships between an element in the given
   * sources and any other locations, relationships between any other elements and a location within
   * the given sources.
   *
   * This method should be invoked when multiple sources are no longer part of the code base.
   *
   * @param the [AnalysisContext] in which [Source]s being removed
   * @param container the [SourceContainer] holding the sources being removed
   */
  void removeSources(AnalysisContext context, SourceContainer container);

  /**
   * Should be called in separate [Thread] to process request in this [Index]. Does not
   * return until the [stop] method is called.
   */
  void run();

  /**
   * Should be called to stop process running [run], so stop processing requests.
   */
  void stop();
}

/**
 * Constants used when populating and accessing the index.
 */
abstract class IndexConstants {
  /**
   * An element used to represent the universe.
   */
  static final Element UNIVERSE = UniverseElement.INSTANCE;

  /**
   * The relationship used to indicate that a container (the left-operand) contains the definition
   * of a class at a specific location (the right operand).
   */
  static final Relationship DEFINES_CLASS = Relationship.getRelationship("defines-class");

  /**
   * The relationship used to indicate that a container (the left-operand) contains the definition
   * of a function at a specific location (the right operand).
   */
  static final Relationship DEFINES_FUNCTION = Relationship.getRelationship("defines-function");

  /**
   * The relationship used to indicate that a container (the left-operand) contains the definition
   * of a class type alias at a specific location (the right operand).
   */
  static final Relationship DEFINES_CLASS_ALIAS = Relationship.getRelationship("defines-class-alias");

  /**
   * The relationship used to indicate that a container (the left-operand) contains the definition
   * of a function type at a specific location (the right operand).
   */
  static final Relationship DEFINES_FUNCTION_TYPE = Relationship.getRelationship("defines-function-type");

  /**
   * The relationship used to indicate that a container (the left-operand) contains the definition
   * of a method at a specific location (the right operand).
   */
  static final Relationship DEFINES_VARIABLE = Relationship.getRelationship("defines-variable");

  /**
   * The relationship used to indicate that a name (the left-operand) is defined at a specific
   * location (the right operand).
   */
  static final Relationship IS_DEFINED_BY = Relationship.getRelationship("is-defined-by");

  /**
   * The relationship used to indicate that a type (the left-operand) is extended by a type at a
   * specific location (the right operand).
   */
  static final Relationship IS_EXTENDED_BY = Relationship.getRelationship("is-extended-by");

  /**
   * The relationship used to indicate that a type (the left-operand) is implemented by a type at a
   * specific location (the right operand).
   */
  static final Relationship IS_IMPLEMENTED_BY = Relationship.getRelationship("is-implemented-by");

  /**
   * The relationship used to indicate that a type (the left-operand) is mixed into a type at a
   * specific location (the right operand).
   */
  static final Relationship IS_MIXED_IN_BY = Relationship.getRelationship("is-mixed-in-by");

  /**
   * The relationship used to indicate that a parameter or variable (the left-operand) is read at a
   * specific location (the right operand).
   */
  static final Relationship IS_READ_BY = Relationship.getRelationship("is-read-by");

  /**
   * The relationship used to indicate that a parameter or variable (the left-operand) is both read
   * and modified at a specific location (the right operand).
   */
  static final Relationship IS_READ_WRITTEN_BY = Relationship.getRelationship("is-read-written-by");

  /**
   * The relationship used to indicate that a parameter or variable (the left-operand) is modified
   * (assigned to) at a specific location (the right operand).
   */
  static final Relationship IS_WRITTEN_BY = Relationship.getRelationship("is-written-by");

  /**
   * The relationship used to indicate that an element (the left-operand) is referenced at a
   * specific location (the right operand). This is used for everything except read/write operations
   * for fields, parameters, and variables. Those use either [IS_REFERENCED_BY_QUALIFIED],
   * [IS_REFERENCED_BY_UNQUALIFIED], [IS_READ_BY], [IS_WRITTEN_BY] or
   * [IS_READ_WRITTEN_BY], as appropriate.
   */
  static final Relationship IS_REFERENCED_BY = Relationship.getRelationship("is-referenced-by");

  /**
   * The relationship used to indicate that an [NameElementImpl] (the left-operand) is
   * referenced at a specific location (the right operand). This is used for qualified resolved
   * references to methods and fields.
   */
  static final Relationship IS_REFERENCED_BY_QUALIFIED_RESOLVED = Relationship.getRelationship("is-referenced-by-qualified-resolved");

  /**
   * The relationship used to indicate that an [NameElementImpl] (the left-operand) is
   * referenced at a specific location (the right operand). This is used for qualified unresolved
   * references to methods and fields.
   */
  static final Relationship IS_REFERENCED_BY_QUALIFIED_UNRESOLVED = Relationship.getRelationship("is-referenced-by-qualified-unresolved");

  /**
   * The relationship used to indicate that an element (the left-operand) is referenced at a
   * specific location (the right operand). This is used for field accessors and methods.
   */
  static final Relationship IS_REFERENCED_BY_QUALIFIED = Relationship.getRelationship("is-referenced-by-qualified");

  /**
   * The relationship used to indicate that an element (the left-operand) is referenced at a
   * specific location (the right operand). This is used for field accessors and methods.
   */
  static final Relationship IS_REFERENCED_BY_UNQUALIFIED = Relationship.getRelationship("is-referenced-by-unqualified");

  /**
   * The relationship used to indicate that an element (the left-operand) is invoked at a specific
   * location (the right operand). This is used for functions.
   */
  static final Relationship IS_INVOKED_BY = Relationship.getRelationship("is-invoked-by");

  /**
   * The relationship used to indicate that an element (the left-operand) is invoked at a specific
   * location (the right operand). This is used for methods.
   */
  static final Relationship IS_INVOKED_BY_QUALIFIED = Relationship.getRelationship("is-invoked-by-qualified");

  /**
   * The relationship used to indicate that an element (the left-operand) is invoked at a specific
   * location (the right operand). This is used for methods.
   */
  static final Relationship IS_INVOKED_BY_UNQUALIFIED = Relationship.getRelationship("is-invoked-by-unqualified");

  /**
   * The relationship used to indicate that an [NameElementImpl] (the left-operand) is invoked
   * at a specific location (the right operand). This is used for resolved invocations.
   */
  static final Relationship NAME_IS_INVOKED_BY_RESOLVED = Relationship.getRelationship("name-is-invoked-by-resolved");

  /**
   * The relationship used to indicate that an [NameElementImpl] (the left-operand) is read at
   * a specific location (the right operand).
   */
  static final Relationship NAME_IS_READ_BY_RESOLVED = Relationship.getRelationship("name-is-read-by-resolved");

  /**
   * The relationship used to indicate that an [NameElementImpl] (the left-operand) is both
   * read and written at a specific location (the right operand).
   */
  static final Relationship NAME_IS_READ_WRITTEN_BY_RESOLVED = Relationship.getRelationship("name-is-read-written-by-resolved");

  /**
   * The relationship used to indicate that an [NameElementImpl] (the left-operand) is written
   * at a specific location (the right operand).
   */
  static final Relationship NAME_IS_WRITTEN_BY_RESOLVED = Relationship.getRelationship("name-is-written-by-resolved");

  /**
   * The relationship used to indicate that an [NameElementImpl] (the left-operand) is invoked
   * at a specific location (the right operand). This is used for unresolved invocations.
   */
  static final Relationship NAME_IS_INVOKED_BY_UNRESOLVED = Relationship.getRelationship("name-is-invoked-by-unresolved");

  /**
   * The relationship used to indicate that an [NameElementImpl] (the left-operand) is read at
   * a specific location (the right operand).
   */
  static final Relationship NAME_IS_READ_BY_UNRESOLVED = Relationship.getRelationship("name-is-read-by-unresolved");

  /**
   * The relationship used to indicate that an [NameElementImpl] (the left-operand) is both
   * read and written at a specific location (the right operand).
   */
  static final Relationship NAME_IS_READ_WRITTEN_BY_UNRESOLVED = Relationship.getRelationship("name-is-read-written-by-unresolved");

  /**
   * The relationship used to indicate that an [NameElementImpl] (the left-operand) is written
   * at a specific location (the right operand).
   */
  static final Relationship NAME_IS_WRITTEN_BY_UNRESOLVED = Relationship.getRelationship("name-is-written-by-unresolved");

  /**
   * Reference to some [AngularElement].
   */
  static final Relationship ANGULAR_REFERENCE = Relationship.getRelationship("angular-reference");

  /**
   * Reference to some closing tag of an XML element.
   */
  static final Relationship ANGULAR_CLOSING_TAG_REFERENCE = Relationship.getRelationship("angular-closing-tag-reference");
}

/**
 * Visits resolved AST and adds relationships into [IndexStore].
 */
class IndexContributor extends GeneralizingAstVisitor<Object> {
  /**
   * @return the [Location] representing location of the [Element].
   */
  static Location createLocation(Element element) {
    if (element != null) {
      int offset = element.nameOffset;
      int length = element.displayName.length;
      return new Location(element, offset, length);
    }
    return null;
  }

  /**
   * @return the [ImportElement] that is referenced by this node with [PrefixElement],
   *         may be `null`.
   */
  static ImportElement getImportElement(SimpleIdentifier prefixNode) {
    IndexContributor_ImportElementInfo info = getImportElementInfo(prefixNode);
    return info != null ? info._element : null;
  }

  /**
   * @return the [ImportElementInfo] with [ImportElement] that is referenced by this
   *         node with [PrefixElement], may be `null`.
   */
  static IndexContributor_ImportElementInfo getImportElementInfo(SimpleIdentifier prefixNode) {
    IndexContributor_ImportElementInfo info = new IndexContributor_ImportElementInfo();
    // prepare environment
    AstNode parent = prefixNode.parent;
    CompilationUnit unit = prefixNode.getAncestor((node) => node is CompilationUnit);
    LibraryElement libraryElement = unit.element.library;
    // prepare used element
    Element usedElement = null;
    if (parent is PrefixedIdentifier) {
      PrefixedIdentifier prefixed = parent;
      if (identical(prefixed.prefix, prefixNode)) {
        usedElement = prefixed.staticElement;
        info._periodEnd = prefixed.period.end;
      }
    }
    if (parent is MethodInvocation) {
      MethodInvocation invocation = parent;
      if (identical(invocation.target, prefixNode)) {
        usedElement = invocation.methodName.staticElement;
        info._periodEnd = invocation.period.end;
      }
    }
    // we need used Element
    if (usedElement == null) {
      return null;
    }
    // find ImportElement
    String prefix = prefixNode.name;
    Map<ImportElement, Set<Element>> importElementsMap = {};
    info._element = _internalGetImportElement(libraryElement, prefix, usedElement, importElementsMap);
    if (info._element == null) {
      return null;
    }
    return info;
  }

  /**
   * If the given expression has resolved type, returns the new location with this type.
   *
   * @param location the base location
   * @param expression the expression assigned at the given location
   */
  static Location _getLocationWithExpressionType(Location location, Expression expression) {
    if (expression != null) {
      return new LocationWithData<DartType>.con1(location, expression.bestType);
    }
    return location;
  }

  /**
   * If the given node is the part of the [ConstructorFieldInitializer], returns location with
   * type of the initializer expression.
   */
  static Location _getLocationWithInitializerType(SimpleIdentifier node, Location location) {
    if (node.parent is ConstructorFieldInitializer) {
      ConstructorFieldInitializer initializer = node.parent as ConstructorFieldInitializer;
      if (identical(initializer.fieldName, node)) {
        location = _getLocationWithExpressionType(location, initializer.expression);
      }
    }
    return location;
  }

  /**
   * If the given identifier has a synthetic [PropertyAccessorElement], i.e. accessor for
   * normal field, and it is LHS of assignment, then include [Type] of the assigned value into
   * the [Location].
   *
   * @param identifier the identifier to record location
   * @param element the element of the identifier
   * @param location the raw location
   * @return the [Location] with the type of the assigned value
   */
  static Location _getLocationWithTypeAssignedToField(SimpleIdentifier identifier, Element element, Location location) {
    // we need accessor
    if (element is! PropertyAccessorElement) {
      return location;
    }
    PropertyAccessorElement accessor = element as PropertyAccessorElement;
    // should be setter
    if (!accessor.isSetter) {
      return location;
    }
    // accessor should be synthetic, i.e. field normal
    if (!accessor.isSynthetic) {
      return location;
    }
    // should be LHS of assignment
    AstNode parent;
    {
      AstNode node = identifier;
      parent = node.parent;
      // new T().field = x;
      if (parent is PropertyAccess) {
        PropertyAccess propertyAccess = parent as PropertyAccess;
        if (identical(propertyAccess.propertyName, node)) {
          node = propertyAccess;
          parent = propertyAccess.parent;
        }
      }
      // obj.field = x;
      if (parent is PrefixedIdentifier) {
        PrefixedIdentifier prefixedIdentifier = parent as PrefixedIdentifier;
        if (identical(prefixedIdentifier.identifier, node)) {
          node = prefixedIdentifier;
          parent = prefixedIdentifier.parent;
        }
      }
    }
    // OK, remember the type
    if (parent is AssignmentExpression) {
      AssignmentExpression assignment = parent as AssignmentExpression;
      Expression rhs = assignment.rightHandSide;
      location = _getLocationWithExpressionType(location, rhs);
    }
    // done
    return location;
  }

  /**
   * @return the [ImportElement] that declares given [PrefixElement] and imports library
   *         with given "usedElement".
   */
  static ImportElement _internalGetImportElement(LibraryElement libraryElement, String prefix, Element usedElement, Map<ImportElement, Set<Element>> importElementsMap) {
    // validate Element
    if (usedElement == null) {
      return null;
    }
    if (usedElement.enclosingElement is! CompilationUnitElement) {
      return null;
    }
    LibraryElement usedLibrary = usedElement.library;
    // find ImportElement that imports used library with used prefix
    List<ImportElement> candidates = null;
    for (ImportElement importElement in libraryElement.imports) {
      // required library
      if (importElement.importedLibrary != usedLibrary) {
        continue;
      }
      // required prefix
      PrefixElement prefixElement = importElement.prefix;
      if (prefix == null) {
        if (prefixElement != null) {
          continue;
        }
      } else {
        if (prefixElement == null) {
          continue;
        }
        if (prefix != prefixElement.name) {
          continue;
        }
      }
      // no combinators => only possible candidate
      if (importElement.combinators.length == 0) {
        return importElement;
      }
      // OK, we have candidate
      if (candidates == null) {
        candidates = [];
      }
      candidates.add(importElement);
    }
    // no candidates, probably element is defined in this library
    if (candidates == null) {
      return null;
    }
    // one candidate
    if (candidates.length == 1) {
      return candidates[0];
    }
    // ensure that each ImportElement has set of elements
    for (ImportElement importElement in candidates) {
      if (importElementsMap.containsKey(importElement)) {
        continue;
      }
      Namespace namespace = new NamespaceBuilder().createImportNamespaceForDirective(importElement);
      Set<Element> elements = new Set();
      importElementsMap[importElement] = elements;
    }
    // use import namespace to choose correct one
    for (MapEntry<ImportElement, Set<Element>> entry in getMapEntrySet(importElementsMap)) {
      if (entry.getValue().contains(usedElement)) {
        return entry.getKey();
      }
    }
    // not found
    return null;
  }

  /**
   * @return `true` if given "node" is part of an import [Combinator].
   */
  static bool _isIdentifierInImportCombinator(SimpleIdentifier node) {
    AstNode parent = node.parent;
    return parent is Combinator;
  }

  /**
   * @return `true` if given "node" is part of [PrefixedIdentifier] "prefix.node".
   */
  static bool _isIdentifierInPrefixedIdentifier(SimpleIdentifier node) {
    AstNode parent = node.parent;
    return parent is PrefixedIdentifier && identical(parent.identifier, node);
  }

  /**
   * @return `true` if given [SimpleIdentifier] is "name" part of prefixed identifier or
   *         method invocation.
   */
  static bool _isQualified(SimpleIdentifier node) {
    AstNode parent = node.parent;
    if (parent is PrefixedIdentifier) {
      return identical(parent.identifier, node);
    }
    if (parent is PropertyAccess) {
      return identical(parent.propertyName, node);
    }
    if (parent is MethodInvocation) {
      MethodInvocation invocation = parent;
      return invocation.realTarget != null && identical(invocation.methodName, node);
    }
    return false;
  }

  final IndexStore _store;

  LibraryElement _libraryElement;

  Map<ImportElement, Set<Element>> _importElementsMap = {};

  /**
   * A stack whose top element (the element with the largest index) is an element representing the
   * inner-most enclosing scope.
   */
  Queue<Element> _elementStack = new Queue();

  IndexContributor(this._store);

  /**
   * Enter a new scope represented by the given [Element].
   */
  void enterScope(Element element) {
    _elementStack.addFirst(element);
  }

  /**
   * @return the inner-most enclosing [Element], may be `null`.
   */
  Element peekElement() {
    for (Element element in _elementStack) {
      if (element != null) {
        return element;
      }
    }
    return null;
  }

  @override
  Object visitAssignmentExpression(AssignmentExpression node) {
    _recordOperatorReference(node.operator, node.bestElement);
    return super.visitAssignmentExpression(node);
  }

  @override
  Object visitBinaryExpression(BinaryExpression node) {
    _recordOperatorReference(node.operator, node.bestElement);
    return super.visitBinaryExpression(node);
  }

  @override
  Object visitClassDeclaration(ClassDeclaration node) {
    ClassElement element = node.element;
    enterScope(element);
    try {
      _recordElementDefinition(element, IndexConstants.DEFINES_CLASS);
      {
        ExtendsClause extendsClause = node.extendsClause;
        if (extendsClause != null) {
          TypeName superclassNode = extendsClause.superclass;
          _recordSuperType(superclassNode, IndexConstants.IS_EXTENDED_BY);
        } else {
          InterfaceType superType = element.supertype;
          if (superType != null) {
            ClassElement objectElement = superType.element;
            recordRelationship(objectElement, IndexConstants.IS_EXTENDED_BY, _createLocationFromOffset(node.name.offset, 0));
          }
        }
      }
      {
        WithClause withClause = node.withClause;
        if (withClause != null) {
          for (TypeName mixinNode in withClause.mixinTypes) {
            _recordSuperType(mixinNode, IndexConstants.IS_MIXED_IN_BY);
          }
        }
      }
      {
        ImplementsClause implementsClause = node.implementsClause;
        if (implementsClause != null) {
          for (TypeName interfaceNode in implementsClause.interfaces) {
            _recordSuperType(interfaceNode, IndexConstants.IS_IMPLEMENTED_BY);
          }
        }
      }
      return super.visitClassDeclaration(node);
    } finally {
      _exitScope();
    }
  }

  @override
  Object visitClassTypeAlias(ClassTypeAlias node) {
    ClassElement element = node.element;
    enterScope(element);
    try {
      _recordElementDefinition(element, IndexConstants.DEFINES_CLASS_ALIAS);
      {
        TypeName superclassNode = node.superclass;
        if (superclassNode != null) {
          _recordSuperType(superclassNode, IndexConstants.IS_EXTENDED_BY);
        }
      }
      {
        WithClause withClause = node.withClause;
        if (withClause != null) {
          for (TypeName mixinNode in withClause.mixinTypes) {
            _recordSuperType(mixinNode, IndexConstants.IS_MIXED_IN_BY);
          }
        }
      }
      {
        ImplementsClause implementsClause = node.implementsClause;
        if (implementsClause != null) {
          for (TypeName interfaceNode in implementsClause.interfaces) {
            _recordSuperType(interfaceNode, IndexConstants.IS_IMPLEMENTED_BY);
          }
        }
      }
      return super.visitClassTypeAlias(node);
    } finally {
      _exitScope();
    }
  }

  @override
  Object visitCompilationUnit(CompilationUnit node) {
    CompilationUnitElement unitElement = node.element;
    if (unitElement != null) {
      _elementStack.add(unitElement);
      _libraryElement = unitElement.enclosingElement;
      if (_libraryElement != null) {
        return super.visitCompilationUnit(node);
      }
    }
    return null;
  }

  @override
  Object visitConstructorDeclaration(ConstructorDeclaration node) {
    ConstructorElement element = node.element;
    // define
    {
      Location location;
      if (node.name != null) {
        int start = node.period.offset;
        int end = node.name.end;
        location = _createLocationFromOffset(start, end - start);
      } else {
        int start = node.returnType.end;
        location = _createLocationFromOffset(start, 0);
      }
      recordRelationship(element, IndexConstants.IS_DEFINED_BY, location);
    }
    // visit children
    enterScope(element);
    try {
      return super.visitConstructorDeclaration(node);
    } finally {
      _exitScope();
    }
  }

  @override
  Object visitConstructorName(ConstructorName node) {
    ConstructorElement element = node.staticElement;
    // in 'class B = A;' actually A constructors are invoked
    if (element != null && element.isSynthetic && element.redirectedConstructor != null) {
      element = element.redirectedConstructor;
    }
    // prepare location
    Location location;
    if (node.name != null) {
      int start = node.period.offset;
      int end = node.name.end;
      location = _createLocationFromOffset(start, end - start);
    } else {
      int start = node.type.end;
      location = _createLocationFromOffset(start, 0);
    }
    // record relationship
    recordRelationship(element, IndexConstants.IS_REFERENCED_BY, location);
    return super.visitConstructorName(node);
  }

  @override
  Object visitExportDirective(ExportDirective node) {
    ExportElement element = node.element;
    if (element != null) {
      LibraryElement expLibrary = element.exportedLibrary;
      _recordLibraryReference(node, expLibrary);
    }
    return super.visitExportDirective(node);
  }

  @override
  Object visitFormalParameter(FormalParameter node) {
    ParameterElement element = node.element;
    enterScope(element);
    try {
      return super.visitFormalParameter(node);
    } finally {
      _exitScope();
    }
  }

  @override
  Object visitFunctionDeclaration(FunctionDeclaration node) {
    Element element = node.element;
    _recordElementDefinition(element, IndexConstants.DEFINES_FUNCTION);
    enterScope(element);
    try {
      return super.visitFunctionDeclaration(node);
    } finally {
      _exitScope();
    }
  }

  @override
  Object visitFunctionTypeAlias(FunctionTypeAlias node) {
    Element element = node.element;
    _recordElementDefinition(element, IndexConstants.DEFINES_FUNCTION_TYPE);
    return super.visitFunctionTypeAlias(node);
  }

  @override
  Object visitImportDirective(ImportDirective node) {
    ImportElement element = node.element;
    if (element != null) {
      LibraryElement impLibrary = element.importedLibrary;
      _recordLibraryReference(node, impLibrary);
    }
    return super.visitImportDirective(node);
  }

  @override
  Object visitIndexExpression(IndexExpression node) {
    MethodElement element = node.bestElement;
    if (element is MethodElement) {
      Token operator = node.leftBracket;
      Location location = _createLocationFromToken(operator);
      recordRelationship(element, IndexConstants.IS_INVOKED_BY_QUALIFIED, location);
    }
    return super.visitIndexExpression(node);
  }

  @override
  Object visitMethodDeclaration(MethodDeclaration node) {
    ExecutableElement element = node.element;
    enterScope(element);
    try {
      return super.visitMethodDeclaration(node);
    } finally {
      _exitScope();
    }
  }

  @override
  Object visitMethodInvocation(MethodInvocation node) {
    SimpleIdentifier name = node.methodName;
    Element element = name.bestElement;
    if (element is MethodElement || element is PropertyAccessorElement) {
      Location location = _createLocationFromNode(name);
      Relationship relationship;
      if (node.target != null) {
        relationship = IndexConstants.IS_INVOKED_BY_QUALIFIED;
      } else {
        relationship = IndexConstants.IS_INVOKED_BY_UNQUALIFIED;
      }
      recordRelationship(element, relationship, location);
    }
    if (element is FunctionElement || element is VariableElement) {
      Location location = _createLocationFromNode(name);
      recordRelationship(element, IndexConstants.IS_INVOKED_BY, location);
    }
    // name invocation
    {
      Element nameElement = new NameElementImpl(name.name);
      Location location = _createLocationFromNode(name);
      Relationship kind = element != null ? IndexConstants.NAME_IS_INVOKED_BY_RESOLVED : IndexConstants.NAME_IS_INVOKED_BY_UNRESOLVED;
      _store.recordRelationship(nameElement, kind, location);
    }
    _recordImportElementReferenceWithoutPrefix(name);
    return super.visitMethodInvocation(node);
  }

  @override
  Object visitPartDirective(PartDirective node) {
    Element element = node.element;
    Location location = _createLocationFromNode(node.uri);
    recordRelationship(element, IndexConstants.IS_REFERENCED_BY, location);
    return super.visitPartDirective(node);
  }

  @override
  Object visitPartOfDirective(PartOfDirective node) {
    Location location = _createLocationFromNode(node.libraryName);
    recordRelationship(node.element, IndexConstants.IS_REFERENCED_BY, location);
    return null;
  }

  @override
  Object visitPostfixExpression(PostfixExpression node) {
    _recordOperatorReference(node.operator, node.bestElement);
    return super.visitPostfixExpression(node);
  }

  @override
  Object visitPrefixExpression(PrefixExpression node) {
    _recordOperatorReference(node.operator, node.bestElement);
    return super.visitPrefixExpression(node);
  }

  @override
  Object visitSimpleIdentifier(SimpleIdentifier node) {
    Element nameElement = new NameElementImpl(node.name);
    Location location = _createLocationFromNode(node);
    // name in declaration
    if (node.inDeclarationContext()) {
      recordRelationship(nameElement, IndexConstants.IS_DEFINED_BY, location);
      return null;
    }
    // prepare information
    Element element = node.bestElement;
    // qualified name reference
    _recordQualifiedMemberReference(node, element, nameElement, location);
    // stop if already handled
    if (_isAlreadyHandledName(node)) {
      return null;
    }
    // record name read/write
    {
      bool inGetterContext = node.inGetterContext();
      bool inSetterContext = node.inSetterContext();
      if (inGetterContext && inSetterContext) {
        Relationship kind = element != null ? IndexConstants.NAME_IS_READ_WRITTEN_BY_RESOLVED : IndexConstants.NAME_IS_READ_WRITTEN_BY_UNRESOLVED;
        _store.recordRelationship(nameElement, kind, location);
      } else if (inGetterContext) {
        Relationship kind = element != null ? IndexConstants.NAME_IS_READ_BY_RESOLVED : IndexConstants.NAME_IS_READ_BY_UNRESOLVED;
        _store.recordRelationship(nameElement, kind, location);
      } else if (inSetterContext) {
        Relationship kind = element != null ? IndexConstants.NAME_IS_WRITTEN_BY_RESOLVED : IndexConstants.NAME_IS_WRITTEN_BY_UNRESOLVED;
        _store.recordRelationship(nameElement, kind, location);
      }
    }
    // record specific relations
    if (element is ClassElement || element is FunctionElement || element is FunctionTypeAliasElement || element is LabelElement || element is TypeParameterElement) {
      recordRelationship(element, IndexConstants.IS_REFERENCED_BY, location);
    } else if (element is FieldElement) {
      location = _getLocationWithInitializerType(node, location);
      recordRelationship(element, IndexConstants.IS_REFERENCED_BY, location);
    } else if (element is FieldFormalParameterElement) {
      FieldFormalParameterElement fieldParameter = element;
      FieldElement field = fieldParameter.field;
      recordRelationship(field, IndexConstants.IS_REFERENCED_BY_QUALIFIED, location);
    } else if (element is PrefixElement) {
      _recordImportElementReferenceWithPrefix(node);
    } else if (element is PropertyAccessorElement || element is MethodElement) {
      location = _getLocationWithTypeAssignedToField(node, element, location);
      if (_isQualified(node)) {
        recordRelationship(element, IndexConstants.IS_REFERENCED_BY_QUALIFIED, location);
      } else {
        recordRelationship(element, IndexConstants.IS_REFERENCED_BY_UNQUALIFIED, location);
      }
    } else if (element is ParameterElement || element is LocalVariableElement) {
      bool inGetterContext = node.inGetterContext();
      bool inSetterContext = node.inSetterContext();
      if (inGetterContext && inSetterContext) {
        recordRelationship(element, IndexConstants.IS_READ_WRITTEN_BY, location);
      } else if (inGetterContext) {
        recordRelationship(element, IndexConstants.IS_READ_BY, location);
      } else if (inSetterContext) {
        recordRelationship(element, IndexConstants.IS_WRITTEN_BY, location);
      } else {
        recordRelationship(element, IndexConstants.IS_REFERENCED_BY, location);
      }
    }
    _recordImportElementReferenceWithoutPrefix(node);
    return super.visitSimpleIdentifier(node);
  }

  @override
  Object visitSuperConstructorInvocation(SuperConstructorInvocation node) {
    ConstructorElement element = node.staticElement;
    Location location;
    if (node.constructorName != null) {
      int start = node.period.offset;
      int end = node.constructorName.end;
      location = _createLocationFromOffset(start, end - start);
    } else {
      int start = node.keyword.end;
      location = _createLocationFromOffset(start, 0);
    }
    recordRelationship(element, IndexConstants.IS_REFERENCED_BY, location);
    return super.visitSuperConstructorInvocation(node);
  }

  @override
  Object visitTopLevelVariableDeclaration(TopLevelVariableDeclaration node) {
    VariableDeclarationList variables = node.variables;
    for (VariableDeclaration variableDeclaration in variables.variables) {
      Element element = variableDeclaration.element;
      _recordElementDefinition(element, IndexConstants.DEFINES_VARIABLE);
    }
    return super.visitTopLevelVariableDeclaration(node);
  }

  @override
  Object visitTypeParameter(TypeParameter node) {
    TypeParameterElement element = node.element;
    enterScope(element);
    try {
      return super.visitTypeParameter(node);
    } finally {
      _exitScope();
    }
  }

  @override
  Object visitVariableDeclaration(VariableDeclaration node) {
    VariableElement element = node.element;
    // record declaration
    {
      SimpleIdentifier name = node.name;
      Location location = _createLocationFromNode(name);
      location = _getLocationWithExpressionType(location, node.initializer);
      recordRelationship(element, IndexConstants.IS_DEFINED_BY, location);
    }
    // visit
    enterScope(element);
    try {
      return super.visitVariableDeclaration(node);
    } finally {
      _exitScope();
    }
  }

  @override
  Object visitVariableDeclarationList(VariableDeclarationList node) {
    NodeList<VariableDeclaration> variables = node.variables;
    if (variables != null) {
      // use first VariableDeclaration as Element for Location(s) in type
      {
        TypeName type = node.type;
        if (type != null) {
          for (VariableDeclaration variableDeclaration in variables) {
            enterScope(variableDeclaration.element);
            try {
              type.accept(this);
            } finally {
              _exitScope();
            }
            // only one iteration
            break;
          }
        }
      }
      // visit variables
      variables.accept(this);
    }
    return null;
  }

  /**
   * Record the given relationship between the given [Element] and [Location].
   */
  void recordRelationship(Element element, Relationship relationship, Location location) {
    if (element != null && location != null) {
      _store.recordRelationship(element, relationship, location);
    }
  }

  /**
   * @return the [Location] representing location of the [AstNode].
   */
  Location _createLocationFromNode(AstNode node) => _createLocationFromOffset(node.offset, node.length);

  /**
   * @param offset the offset of the location within [Source]
   * @param length the length of the location
   * @return the [Location] representing the given offset and length within the inner-most
   *         [Element].
   */
  Location _createLocationFromOffset(int offset, int length) {
    Element element = peekElement();
    return new Location(element, offset, length);
  }

  /**
   * @return the [Location] representing location of the [Token].
   */
  Location _createLocationFromToken(Token token) => _createLocationFromOffset(token.offset, token.length);

  /**
   * Exit the current scope.
   */
  void _exitScope() {
    _elementStack.removeFirst();
  }

  /**
   * @return `true` if given node already indexed as more interesting reference, so it should
   *         not be indexed again.
   */
  bool _isAlreadyHandledName(SimpleIdentifier node) {
    AstNode parent = node.parent;
    if (parent is MethodInvocation) {
      return identical(parent.methodName, node);
    }
    return false;
  }

  /**
   * Records the [Element] definition in the library and universe.
   */
  void _recordElementDefinition(Element element, Relationship relationship) {
    Location location = createLocation(element);
    recordRelationship(_libraryElement, relationship, location);
    recordRelationship(IndexConstants.UNIVERSE, relationship, location);
  }

  /**
   * Records [ImportElement] reference if given [SimpleIdentifier] references some
   * top-level element and not qualified with import prefix.
   */
  void _recordImportElementReferenceWithoutPrefix(SimpleIdentifier node) {
    if (_isIdentifierInImportCombinator(node)) {
      return;
    }
    if (_isIdentifierInPrefixedIdentifier(node)) {
      return;
    }
    Element element = node.staticElement;
    ImportElement importElement = _internalGetImportElement(_libraryElement, null, element, _importElementsMap);
    if (importElement != null) {
      Location location = _createLocationFromOffset(node.offset, 0);
      recordRelationship(importElement, IndexConstants.IS_REFERENCED_BY, location);
    }
  }

  /**
   * Records [ImportElement] that declares given prefix and imports library with element used
   * with given prefix node.
   */
  void _recordImportElementReferenceWithPrefix(SimpleIdentifier prefixNode) {
    IndexContributor_ImportElementInfo info = getImportElementInfo(prefixNode);
    if (info != null) {
      int offset = prefixNode.offset;
      int length = info._periodEnd - offset;
      Location location = _createLocationFromOffset(offset, length);
      recordRelationship(info._element, IndexConstants.IS_REFERENCED_BY, location);
    }
  }

  /**
   * Records reference to defining [CompilationUnitElement] of the given
   * [LibraryElement].
   */
  void _recordLibraryReference(UriBasedDirective node, LibraryElement library) {
    if (library != null) {
      Location location = _createLocationFromNode(node.uri);
      recordRelationship(library.definingCompilationUnit, IndexConstants.IS_REFERENCED_BY, location);
    }
  }

  /**
   * Record reference to the given operator [Element] and name.
   */
  void _recordOperatorReference(Token operator, Element element) {
    // prepare location
    Location location = _createLocationFromToken(operator);
    // record name reference
    {
      String name = operator.lexeme;
      if (name == "++") {
        name = "+";
      }
      if (name == "--") {
        name = "-";
      }
      if (StringUtilities.endsWithChar(name, 0x3D) && name != "==") {
        name = name.substring(0, name.length - 1);
      }
      Element nameElement = new NameElementImpl(name);
      Relationship relationship = element != null ? IndexConstants.IS_REFERENCED_BY_QUALIFIED_RESOLVED : IndexConstants.IS_REFERENCED_BY_QUALIFIED_UNRESOLVED;
      recordRelationship(nameElement, relationship, location);
    }
    // record element reference
    if (element != null) {
      recordRelationship(element, IndexConstants.IS_INVOKED_BY_QUALIFIED, location);
    }
  }

  /**
   * Records reference if the given [SimpleIdentifier] looks like a qualified property access
   * or method invocation.
   */
  void _recordQualifiedMemberReference(SimpleIdentifier node, Element element, Element nameElement, Location location) {
    if (_isQualified(node)) {
      Relationship relationship = element != null ? IndexConstants.IS_REFERENCED_BY_QUALIFIED_RESOLVED : IndexConstants.IS_REFERENCED_BY_QUALIFIED_UNRESOLVED;
      recordRelationship(nameElement, relationship, location);
    }
  }

  /**
   * Records extends/implements relationships between given [ClassElement] and [Type] of
   * "superNode".
   */
  void _recordSuperType(TypeName superNode, Relationship relationship) {
    if (superNode != null) {
      Identifier superName = superNode.name;
      if (superName != null) {
        Element superElement = superName.staticElement;
        recordRelationship(superElement, relationship, _createLocationFromNode(superNode));
      }
    }
  }
}

class IndexContributor_AngularHtmlIndexContributor extends IndexContributor {
  final AngularHtmlIndexContributor AngularHtmlIndexContributor_this;

  IndexContributor_AngularHtmlIndexContributor(IndexStore arg0, this.AngularHtmlIndexContributor_this) : super(arg0);

  @override
  Element peekElement() => AngularHtmlIndexContributor_this._htmlUnitElement;

  @override
  void recordRelationship(Element element, Relationship relationship, Location location) {
    AngularElement angularElement = AngularHtmlUnitResolver.getAngularElement(element);
    if (angularElement != null) {
      element = angularElement;
      relationship = IndexConstants.ANGULAR_REFERENCE;
    }
    super.recordRelationship(element, relationship, location);
  }
}

/**
 * Information about [ImportElement] and place where it is referenced using
 * [PrefixElement].
 */
class IndexContributor_ImportElementInfo {
  ImportElement _element;

  int _periodEnd = 0;
}

/**
 * Instances of the [IndexHtmlUnitOperation] implement an operation that adds data to the
 * index based on the resolved [HtmlUnit].
 */
class IndexHtmlUnitOperation implements IndexOperation {
  /**
   * The index store against which this operation is being run.
   */
  final IndexStore _indexStore;

  /**
   * The context in which [HtmlUnit] was resolved.
   */
  final AnalysisContext _context;

  /**
   * The [HtmlUnit] being indexed.
   */
  final ht.HtmlUnit unit;

  /**
   * The element of the [HtmlUnit] being indexed.
   */
  HtmlElement _htmlElement;

  /**
   * The source being indexed.
   */
  Source _source;

  /**
   * Initialize a newly created operation that will index the specified [HtmlUnit].
   *
   * @param indexStore the index store against which this operation is being run
   * @param context the context in which [HtmlUnit] was resolved
   * @param unit the fully resolved [HtmlUnit]
   */
  IndexHtmlUnitOperation(this._indexStore, this._context, this.unit) {
    this._htmlElement = unit.element;
    this._source = _htmlElement.source;
  }

  /**
   * @return the [Source] to be indexed.
   */
  Source get source => _source;

  @override
  bool get isQuery => false;

  @override
  void performOperation() {
    try {
      bool mayIndex = _indexStore.aboutToIndexHtml(_context, _htmlElement);
      if (!mayIndex) {
        return;
      }
      AngularHtmlIndexContributor contributor = new AngularHtmlIndexContributor(_indexStore);
      unit.accept(contributor);
      _indexStore.doneIndex();
    } catch (exception) {
      AnalysisEngine.instance.logger.logError2("Could not index ${unit.element.location}", exception);
    }
  }

  @override
  bool removeWhenSourceRemoved(Source source) => this._source == source;

  @override
  String toString() => "IndexHtmlUnitOperation(${_source.fullName})";
}

/**
 * The interface [IndexOperation] defines the behavior of objects used to perform operations
 * on an index.
 */
abstract class IndexOperation {
  /**
   * Return `true` if this operation returns information from the index.
   *
   * @return `true` if this operation returns information from the index
   */
  bool get isQuery;

  /**
   * Perform the operation implemented by this operation.
   */
  void performOperation();

  /**
   * Return `true` if this operation should be removed from the operation queue when the
   * given resource has been removed.
   *
   * @param source the [Source] that has been removed
   * @return `true` if this operation should be removed from the operation queue as a
   *         result of removing the resource
   */
  bool removeWhenSourceRemoved(Source source);
}

/**
 * Container of information computed by the index - relationships between elements.
 */
abstract class IndexStore {
  /**
   * Notifies the index store that we are going to index the unit with the given element.
   *
   * If the unit is a part of a library, then all its locations are removed. If it is a defining
   * compilation unit of a library, then index store also checks if some previously indexed parts of
   * the library are not parts of the library anymore, and clears their information.
   *
   * @param the [AnalysisContext] in which unit being indexed
   * @param unitElement the element of the unit being indexed
   * @return `true` the given [AnalysisContext] is active, or `false` if it was
   *         removed before, so no any unit may be indexed with it
   */
  bool aboutToIndexDart(AnalysisContext context, CompilationUnitElement unitElement);

  /**
   * Notifies the index store that we are going to index the given [HtmlElement].
   *
   * @param the [AnalysisContext] in which unit being indexed
   * @param htmlElement the [HtmlElement] being indexed
   * @return `true` the given [AnalysisContext] is active, or `false` if it was
   *         removed before, so no any unit may be indexed with it
   */
  bool aboutToIndexHtml(AnalysisContext context, HtmlElement htmlElement);

  /**
<<<<<<< HEAD
=======
   * Removes all of the information.
   */
  void clear();

  /**
   * Notifies that index store that the current Dart or HTML unit indexing is done.
   *
   * If this method is not invoked after corresponding "aboutToIndex*" invocation, all recorded
   * information may be lost.
   */
  void doneIndex();

  /**
>>>>>>> 6bd9b19c
   * Return the locations of the elements that have the given relationship with the given element.
   * For example, if the element represents a method and the relationship is the is-referenced-by
   * relationship, then the returned locations will be all of the places where the method is
   * invoked.
   *
   * @param element the the element that has the relationship with the locations to be returned
   * @param relationship the [Relationship] between the given element and the locations to be
   *          returned
   * @return the locations that have the given relationship with the given element
   */
  List<Location> getRelationships(Element element, Relationship relationship);

  /**
   * Answer index statistics.
   */
  String get statistics;

  /**
   * Record that the given element and location have the given relationship. For example, if the
   * relationship is the is-referenced-by relationship, then the element would be the element being
   * referenced and the location would be the point at which it is referenced. Each element can have
   * the same relationship with multiple locations. In other words, if the following code were
   * executed
   *
   * <pre>
   *   recordRelationship(element, isReferencedBy, location1);
   *   recordRelationship(element, isReferencedBy, location2);
   * </pre>
   *
   * then both relationships would be maintained in the index and the result of executing
   *
   * <pre>
   *   getRelationship(element, isReferencedBy);
   * </pre>
   *
   * would be an array containing both <code>location1</code> and <code>location2</code>.
   *
   * @param element the element that is related to the location
   * @param relationship the [Relationship] between the element and the location
   * @param location the [Location] where relationship happens
   */
  void recordRelationship(Element element, Relationship relationship, Location location);

  /**
   * Remove from the index all of the information associated with [AnalysisContext].
   *
   * This method should be invoked when a context is disposed.
   *
   * @param the [AnalysisContext] being removed
   */
  void removeContext(AnalysisContext context);

  /**
   * Remove from the index all of the information associated with elements or locations in the given
   * source. This includes relationships between an element in the given source and any other
   * locations, relationships between any other elements and a location within the given source.
   *
   * This method should be invoked when a source is no longer part of the code base.
   *
   * @param the [AnalysisContext] in which [Source] being removed
   * @param source the source being removed
   */
  void removeSource(AnalysisContext context, Source source);

  /**
   * Remove from the index all of the information associated with elements or locations in the given
   * sources. This includes relationships between an element in the given sources and any other
   * locations, relationships between any other elements and a location within the given sources.
   *
   * This method should be invoked when multiple sources are no longer part of the code base.
   *
   * @param the [AnalysisContext] in which [Source]s being removed
   * @param container the [SourceContainer] holding the sources being removed
   */
  void removeSources(AnalysisContext context, SourceContainer container);
}

/**
 * Instances of the [IndexUnitOperation] implement an operation that adds data to the index
 * based on the resolved [CompilationUnit].
 */
class IndexUnitOperation implements IndexOperation {
  /**
   * The index store against which this operation is being run.
   */
  final IndexStore _indexStore;

  /**
   * The context in which compilation unit was resolved.
   */
  final AnalysisContext _context;

  /**
   * The compilation unit being indexed.
   */
  final CompilationUnit unit;

  /**
   * The element of the compilation unit being indexed.
   */
  CompilationUnitElement _unitElement;

  /**
   * The source being indexed.
   */
  Source _source;

  /**
   * Initialize a newly created operation that will index the specified unit.
   *
   * @param indexStore the index store against which this operation is being run
   * @param context the context in which compilation unit was resolved
   * @param unit the fully resolved AST structure
   */
  IndexUnitOperation(this._indexStore, this._context, this.unit) {
    this._unitElement = unit.element;
    this._source = _unitElement.source;
  }

  /**
   * @return the [Source] to be indexed.
   */
  Source get source => _source;

  @override
  bool get isQuery => false;

  @override
  void performOperation() {
    try {
      bool mayIndex = _indexStore.aboutToIndexDart(_context, _unitElement);
      if (!mayIndex) {
        return;
      }
      unit.accept(new IndexContributor(_indexStore));
      unit.accept(new AngularDartIndexContributor(_indexStore));
      _indexStore.doneIndex();
    } catch (exception) {
      AnalysisEngine.instance.logger.logError2("Could not index ${unit.element.location}", exception);
    }
  }

  @override
  bool removeWhenSourceRemoved(Source source) => this._source == source;

  @override
  String toString() => "IndexUnitOperation(${_source.fullName})";
}

/**
 * Instances of the class <code>Location</code> represent a location related to an element. The
 * location is expressed as an offset and length, but the offset is relative to the resource
 * containing the element rather than the start of the element within that resource.
 */
class Location {
  /**
   * An empty array of locations.
   */
  static List<Location> EMPTY_ARRAY = new List<Location>(0);

  /**
   * The element containing this location.
   */
  final Element element;

  /**
   * The offset of this location within the resource containing the element.
   */
  final int offset;

  /**
   * The length of this location.
   */
  final int length;

  /**
   * Internal field used to hold a key that is referenced at this location.
   */
  Object internalKey;

  /**
   * Initialize a newly create location to be relative to the given element at the given offset with
   * the given length.
   *
   * @param element the [Element] containing this location
   * @param offset the offset of this location within the resource containing the element
   * @param length the length of this location
   */
  Location(this.element, this.offset, this.length) {
    if (element == null) {
      throw new IllegalArgumentException("element location cannot be null");
    }
  }

  /**
   * Returns a clone of this [Location].
   */
  Location newClone() => new Location(element, offset, length);

  @override
  String toString() => "[${offset} - ${(offset + length)}) in ${element}";
}

/**
 * [Location] with attached data.
 */
class LocationWithData<D> extends Location {
  final D data;

  LocationWithData.con1(Location location, this.data) : super(location.element, location.offset, location.length);

  LocationWithData.con2(Element element, int offset, int length, this.data) : super(element, offset, length);

  @override
  Location newClone() => new LocationWithData<D>.con2(element, offset, length, data);
}

/**
 * [IndexStore] which keeps all information in memory, but can write it to stream and read
 * later.
 */
abstract class MemoryIndexStore implements IndexStore {
}

/**
 * [IndexStore] which keeps full index in memory.
 */
class MemoryIndexStoreImpl implements MemoryIndexStore {
  /**
   * When logging is on, [AnalysisEngine] actually creates
   * [InstrumentedAnalysisContextImpl], which wraps [AnalysisContextImpl] used to create
   * actual [Element]s. So, in index we have to unwrap [InstrumentedAnalysisContextImpl]
   * when perform any operation.
   */
  static AnalysisContext unwrapContext(AnalysisContext context) {
    if (context is InstrumentedAnalysisContextImpl) {
      context = (context as InstrumentedAnalysisContextImpl).basis;
    }
    return context;
  }

  /**
   * @return the [Source] of the enclosing [LibraryElement], may be `null`.
   */
  static Source _getLibrarySourceOrNull(Element element) {
    LibraryElement library = element.library;
    if (library == null) {
      return null;
    }
    if (library.isAngularHtml) {
      return null;
    }
    return library.source;
  }

  /**
   * This map is used to canonicalize equal keys.
   */
  Map<MemoryIndexStoreImpl_ElementRelationKey, MemoryIndexStoreImpl_ElementRelationKey> _canonicalKeys = {};

  /**
   * The mapping of [ElementRelationKey] to the [Location]s, one-to-many.
   */
  Map<MemoryIndexStoreImpl_ElementRelationKey, Set<Location>> _keyToLocations = {};

  /**
   * The mapping of [Source] to the [ElementRelationKey]s. It is used in
   * [removeSource] to identify keys to remove from
   * [keyToLocations].
   */
  Map<AnalysisContext, Map<MemoryIndexStoreImpl_Source2, Set<MemoryIndexStoreImpl_ElementRelationKey>>> _contextToSourceToKeys = {};

  /**
   * The mapping of [Source] to the [Location]s existing in it. It is used in
   * [clearSource0] to identify locations to remove from
   * [keyToLocations].
   */
  Map<AnalysisContext, Map<MemoryIndexStoreImpl_Source2, List<Location>>> _contextToSourceToLocations = {};

  /**
   * The mapping of library [Source] to the [Source]s of part units.
   */
  Map<AnalysisContext, Map<Source, Set<Source>>> _contextToLibraryToUnits = {};

  /**
   * The mapping of unit [Source] to the [Source]s of libraries it is used in.
   */
  Map<AnalysisContext, Map<Source, Set<Source>>> _contextToUnitToLibraries = {};

  int _sourceCount = 0;

  int _keyCount = 0;

  int _locationCount = 0;

  @override
  bool aboutToIndexDart(AnalysisContext context, CompilationUnitElement unitElement) {
    context = unwrapContext(context);
    // may be already disposed in other thread
    if (context.isDisposed) {
      return false;
    }
    // validate unit
    if (unitElement == null) {
      return false;
    }
    LibraryElement libraryElement = unitElement.library;
    if (libraryElement == null) {
      return false;
    }
    CompilationUnitElement definingUnitElement = libraryElement.definingCompilationUnit;
    if (definingUnitElement == null) {
      return false;
    }
    // prepare sources
    Source library = definingUnitElement.source;
    Source unit = unitElement.source;
    // special handling for the defining library unit
    if (unit == library) {
      // prepare new parts
      Set<Source> newParts = new Set();
      for (CompilationUnitElement part in libraryElement.parts) {
        newParts.add(part.source);
      }
      // prepare old parts
      Map<Source, Set<Source>> libraryToUnits = _contextToLibraryToUnits[context];
      if (libraryToUnits == null) {
        libraryToUnits = {};
        _contextToLibraryToUnits[context] = libraryToUnits;
      }
      Set<Source> oldParts = libraryToUnits[library];
      // check if some parts are not in the library now
      if (oldParts != null) {
        Set<Source> noParts = oldParts.difference(newParts);
        for (Source noPart in noParts) {
          _removeLocations(context, library, noPart);
        }
      }
      // remember new parts
      libraryToUnits[library] = newParts;
    }
    // remember libraries in which unit is used
    _recordUnitInLibrary(context, library, unit);
    // remove locations
    _removeLocations(context, library, unit);
    // remove keys
    {
      Map<MemoryIndexStoreImpl_Source2, Set<MemoryIndexStoreImpl_ElementRelationKey>> sourceToKeys = _contextToSourceToKeys[context];
      if (sourceToKeys != null) {
        MemoryIndexStoreImpl_Source2 source2 = new MemoryIndexStoreImpl_Source2(library, unit);
        bool hadSource = sourceToKeys.remove(source2) != null;
        if (hadSource) {
          _sourceCount--;
        }
      }
    }
    // OK, we can index
    return true;
  }

  @override
  bool aboutToIndexHtml(AnalysisContext context, HtmlElement htmlElement) {
    context = unwrapContext(context);
    // may be already disposed in other thread
    if (context.isDisposed) {
      return false;
    }
    // remove locations
    Source source = htmlElement.source;
    _removeLocations(context, null, source);
    // remove keys
    {
      Map<MemoryIndexStoreImpl_Source2, Set<MemoryIndexStoreImpl_ElementRelationKey>> sourceToKeys = _contextToSourceToKeys[context];
      if (sourceToKeys != null) {
        MemoryIndexStoreImpl_Source2 source2 = new MemoryIndexStoreImpl_Source2(null, source);
        bool hadSource = sourceToKeys.remove(source2) != null;
        if (hadSource) {
          _sourceCount--;
        }
      }
    }
    // remember libraries in which unit is used
    _recordUnitInLibrary(context, null, source);
    // OK, we can index
    return true;
  }

  @override
<<<<<<< HEAD
=======
  void clear() {
    _canonicalKeys.clear();
    _keyToLocations.clear();
    _contextToSourceToKeys.clear();
    _contextToSourceToLocations.clear();
    _contextToLibraryToUnits.clear();
    _contextToUnitToLibraries.clear();
  }

  @override
  void doneIndex() {
  }

  @override
>>>>>>> 6bd9b19c
  List<Location> getRelationships(Element element, Relationship relationship) {
    MemoryIndexStoreImpl_ElementRelationKey key = new MemoryIndexStoreImpl_ElementRelationKey(element, relationship);
    Set<Location> locations = _keyToLocations[key];
    if (locations != null) {
      return new List.from(locations);
    }
    return Location.EMPTY_ARRAY;
  }

  @override
  String get statistics => "${_locationCount} relationships in ${_keyCount} keys in ${_sourceCount} sources";

  int internalGetKeyCount() => _keyToLocations.length;

  int internalGetLocationCount() {
    int count = 0;
    for (Set<Location> locations in _keyToLocations.values) {
      count += locations.length;
    }
    return count;
  }

  int internalGetLocationCountForContext(AnalysisContext context) {
    context = unwrapContext(context);
    int count = 0;
    for (Set<Location> locations in _keyToLocations.values) {
      for (Location location in locations) {
        if (identical(location.element.context, context)) {
          count++;
        }
      }
    }
    return count;
  }

  int internalGetSourceKeyCount(AnalysisContext context) {
    int count = 0;
    Map<MemoryIndexStoreImpl_Source2, Set<MemoryIndexStoreImpl_ElementRelationKey>> sourceToKeys = _contextToSourceToKeys[context];
    if (sourceToKeys != null) {
      for (Set<MemoryIndexStoreImpl_ElementRelationKey> keys in sourceToKeys.values) {
        count += keys.length;
      }
    }
    return count;
  }

  @override
  void recordRelationship(Element element, Relationship relationship, Location location) {
    if (element == null || location == null) {
      return;
    }
    location = location.newClone();
    // at the index level we don't care about Member(s)
    if (element is Member) {
      element = (element as Member).baseElement;
    }
    //    System.out.println(element + " " + relationship + " " + location);
    // prepare information
    AnalysisContext elementContext = element.context;
    AnalysisContext locationContext = location.element.context;
    Source elementSource = element.source;
    Source locationSource = location.element.source;
    Source elementLibrarySource = _getLibrarySourceOrNull(element);
    Source locationLibrarySource = _getLibrarySourceOrNull(location.element);
    // sanity check
    if (locationContext == null) {
      return;
    }
    if (locationSource == null) {
      return;
    }
    if (elementContext == null && element is! NameElementImpl && element is! UniverseElementImpl) {
      return;
    }
    if (elementSource == null && element is! NameElementImpl && element is! UniverseElementImpl) {
      return;
    }
    // may be already disposed in other thread
    if (elementContext != null && elementContext.isDisposed) {
      return;
    }
    if (locationContext.isDisposed) {
      return;
    }
    // record: key -> location(s)
    MemoryIndexStoreImpl_ElementRelationKey key = _getCanonicalKey(element, relationship);
    {
      Set<Location> locations = _keyToLocations.remove(key);
      if (locations == null) {
        locations = _createLocationIdentitySet();
      } else {
        _keyCount--;
      }
      _keyToLocations[key] = locations;
      _keyCount++;
      locations.add(location);
      _locationCount++;
    }
    // record: location -> key
    location.internalKey = key;
    // prepare source pairs
    MemoryIndexStoreImpl_Source2 elementSource2 = new MemoryIndexStoreImpl_Source2(elementLibrarySource, elementSource);
    MemoryIndexStoreImpl_Source2 locationSource2 = new MemoryIndexStoreImpl_Source2(locationLibrarySource, locationSource);
    // record: element source -> keys
    {
      Map<MemoryIndexStoreImpl_Source2, Set<MemoryIndexStoreImpl_ElementRelationKey>> sourceToKeys = _contextToSourceToKeys[elementContext];
      if (sourceToKeys == null) {
        sourceToKeys = {};
        _contextToSourceToKeys[elementContext] = sourceToKeys;
      }
      Set<MemoryIndexStoreImpl_ElementRelationKey> keys = sourceToKeys[elementSource2];
      if (keys == null) {
        keys = new Set();
        sourceToKeys[elementSource2] = keys;
        _sourceCount++;
      }
      keys.remove(key);
      keys.add(key);
    }
    // record: location source -> locations
    {
      Map<MemoryIndexStoreImpl_Source2, List<Location>> sourceToLocations = _contextToSourceToLocations[locationContext];
      if (sourceToLocations == null) {
        sourceToLocations = {};
        _contextToSourceToLocations[locationContext] = sourceToLocations;
      }
      List<Location> locations = sourceToLocations[locationSource2];
      if (locations == null) {
        locations = [];
        sourceToLocations[locationSource2] = locations;
      }
      locations.add(location);
    }
  }

  @override
  void removeContext(AnalysisContext context) {
    context = unwrapContext(context);
    if (context == null) {
      return;
    }
    // remove sources
    removeSources(context, null);
    // remove context
    _contextToSourceToKeys.remove(context);
    _contextToSourceToLocations.remove(context);
    _contextToLibraryToUnits.remove(context);
    _contextToUnitToLibraries.remove(context);
  }

  @override
  void removeSource(AnalysisContext context, Source unit) {
    context = unwrapContext(context);
    if (context == null) {
      return;
    }
    // remove locations defined in source
    Map<Source, Set<Source>> unitToLibraries = _contextToUnitToLibraries[context];
    if (unitToLibraries != null) {
      Set<Source> libraries = unitToLibraries.remove(unit);
      if (libraries != null) {
        for (Source library in libraries) {
          MemoryIndexStoreImpl_Source2 source2 = new MemoryIndexStoreImpl_Source2(library, unit);
          // remove locations defined in source
          _removeLocations(context, library, unit);
          // remove keys for elements defined in source
          Map<MemoryIndexStoreImpl_Source2, Set<MemoryIndexStoreImpl_ElementRelationKey>> sourceToKeys = _contextToSourceToKeys[context];
          if (sourceToKeys != null) {
            Set<MemoryIndexStoreImpl_ElementRelationKey> keys = sourceToKeys.remove(source2);
            if (keys != null) {
              for (MemoryIndexStoreImpl_ElementRelationKey key in keys) {
                _canonicalKeys.remove(key);
                Set<Location> locations = _keyToLocations.remove(key);
                if (locations != null) {
                  _keyCount--;
                  _locationCount -= locations.length;
                }
              }
              _sourceCount--;
            }
          }
        }
      }
    }
  }

  @override
  void removeSources(AnalysisContext context, SourceContainer container) {
    context = unwrapContext(context);
    if (context == null) {
      return;
    }
    // remove sources #1
    Map<MemoryIndexStoreImpl_Source2, Set<MemoryIndexStoreImpl_ElementRelationKey>> sourceToKeys = _contextToSourceToKeys[context];
    if (sourceToKeys != null) {
      List<MemoryIndexStoreImpl_Source2> sources = [];
      for (MemoryIndexStoreImpl_Source2 source2 in sources) {
        Source source = source2._unitSource;
        if (container == null || container.contains(source)) {
          removeSource(context, source);
        }
      }
    }
    // remove sources #2
    Map<MemoryIndexStoreImpl_Source2, List<Location>> sourceToLocations = _contextToSourceToLocations[context];
    if (sourceToLocations != null) {
      List<MemoryIndexStoreImpl_Source2> sources = [];
      for (MemoryIndexStoreImpl_Source2 source2 in sources) {
        Source source = source2._unitSource;
        if (container == null || container.contains(source)) {
          removeSource(context, source);
        }
      }
    }
  }

  /**
   * Creates new [Set] that uses object identity instead of equals.
   */
  Set<Location> _createLocationIdentitySet() => new Set<Location>.identity();

  /**
   * @return the canonical [ElementRelationKey] for given [Element] and
   *         [Relationship], i.e. unique instance for this combination.
   */
  MemoryIndexStoreImpl_ElementRelationKey _getCanonicalKey(Element element, Relationship relationship) {
    MemoryIndexStoreImpl_ElementRelationKey key = new MemoryIndexStoreImpl_ElementRelationKey(element, relationship);
    MemoryIndexStoreImpl_ElementRelationKey canonicalKey = _canonicalKeys[key];
    if (canonicalKey == null) {
      canonicalKey = key;
      _canonicalKeys[key] = canonicalKey;
    }
    return canonicalKey;
  }

  void _recordUnitInLibrary(AnalysisContext context, Source library, Source unit) {
    Map<Source, Set<Source>> unitToLibraries = _contextToUnitToLibraries[context];
    if (unitToLibraries == null) {
      unitToLibraries = {};
      _contextToUnitToLibraries[context] = unitToLibraries;
    }
    Set<Source> libraries = unitToLibraries[unit];
    if (libraries == null) {
      libraries = new Set();
      unitToLibraries[unit] = libraries;
    }
    libraries.add(library);
  }

  /**
   * Removes locations recorded in the given library/unit pair.
   */
  void _removeLocations(AnalysisContext context, Source library, Source unit) {
    MemoryIndexStoreImpl_Source2 source2 = new MemoryIndexStoreImpl_Source2(library, unit);
    Map<MemoryIndexStoreImpl_Source2, List<Location>> sourceToLocations = _contextToSourceToLocations[context];
    if (sourceToLocations != null) {
      List<Location> sourceLocations = sourceToLocations.remove(source2);
      if (sourceLocations != null) {
        for (Location location in sourceLocations) {
          MemoryIndexStoreImpl_ElementRelationKey key = location.internalKey as MemoryIndexStoreImpl_ElementRelationKey;
          Set<Location> relLocations = _keyToLocations[key];
          if (relLocations != null) {
            relLocations.remove(location);
            _locationCount--;
            // no locations with this key
            if (relLocations.isEmpty) {
              _canonicalKeys.remove(key);
              _keyToLocations.remove(key);
              _keyCount--;
            }
          }
        }
      }
    }
  }
}

class MemoryIndexStoreImpl_ElementRelationKey {
  final Element _element;

  final Relationship _relationship;

  MemoryIndexStoreImpl_ElementRelationKey(this._element, this._relationship);

  @override
  bool operator ==(Object obj) {
    MemoryIndexStoreImpl_ElementRelationKey other = obj as MemoryIndexStoreImpl_ElementRelationKey;
    Element otherElement = other._element;
    return identical(other._relationship, _relationship) && otherElement.nameOffset == _element.nameOffset && otherElement.kind == _element.kind && otherElement.displayName == _element.displayName && otherElement.source == _element.source;
  }

  @override
  int get hashCode => JavaArrays.makeHashCode([
      _element.source,
      _element.nameOffset,
      _element.kind,
      _element.displayName,
      _relationship]);

  @override
  String toString() => "${_element} ${_relationship}";
}

class MemoryIndexStoreImpl_Source2 {
  final Source _librarySource;

  final Source _unitSource;

  MemoryIndexStoreImpl_Source2(this._librarySource, this._unitSource);

  @override
  bool operator ==(Object obj) {
    if (identical(obj, this)) {
      return true;
    }
    if (obj is! MemoryIndexStoreImpl_Source2) {
      return false;
    }
    MemoryIndexStoreImpl_Source2 other = obj as MemoryIndexStoreImpl_Source2;
    return other._librarySource == _librarySource && other._unitSource == _unitSource;
  }

  @override
  int get hashCode => JavaArrays.makeHashCode([_librarySource, _unitSource]);

  @override
  String toString() => "${_librarySource} ${_unitSource}";
}

/**
 * Special [Element] which is used to index references to the name without specifying concrete
 * kind of this name - field, method or something else.
 */
class NameElementImpl extends ElementImpl {
  NameElementImpl(String name) : super("name:${name}", -1);

  @override
  accept(ElementVisitor visitor) => null;

  @override
  ElementKind get kind => ElementKind.NAME;
}

/**
 * The enumeration <code>ProcessorState</code> represents the possible states of an operation
 * processor.
 */
class ProcessorState extends Enum<ProcessorState> {
  /**
   * The processor is ready to be run (has not been run before).
   */
  static const ProcessorState READY = const ProcessorState('READY', 0);

  /**
   * The processor is currently performing operations.
   */
  static const ProcessorState RUNNING = const ProcessorState('RUNNING', 1);

  /**
   * The processor is currently performing operations but has been asked to stop.
   */
  static const ProcessorState STOP_REQESTED = const ProcessorState('STOP_REQESTED', 2);

  /**
   * The processor has stopped performing operations and cannot be used again.
   */
  static const ProcessorState STOPPED = const ProcessorState('STOPPED', 3);

  static const List<ProcessorState> values = const [READY, RUNNING, STOP_REQESTED, STOPPED];

  const ProcessorState(String name, int ordinal) : super(name, ordinal);
}

/**
 * Relationship between an element and a location. Relationships are identified by a globally unique
 * identifier.
 */
class Relationship {
  /**
   * The unique identifier for this relationship.
   */
  final String _uniqueId;

  /**
   * A table mapping relationship identifiers to relationships.
   */
  static Map<String, Relationship> _RelationshipMap = {};

  /**
   * Return the relationship with the given unique identifier.
   *
   * @param uniqueId the unique identifier for the relationship
   * @return the relationship with the given unique identifier
   */
  static Relationship getRelationship(String uniqueId) {
    Relationship relationship = _RelationshipMap[uniqueId];
    if (relationship == null) {
      relationship = new Relationship(uniqueId);
      _RelationshipMap[uniqueId] = relationship;
    }
    return relationship;
  }

  /**
   * @return all registered [Relationship]s.
   */
  static Iterable<Relationship> values() => _RelationshipMap.values;

  /**
   * Initialize a newly created relationship to have the given unique identifier.
   *
   * @param uniqueId the unique identifier for this relationship
   */
  Relationship(this._uniqueId);

  /**
   * Return the unique identifier for this relationship.
   *
   * @return the unique identifier for this relationship
   */
  String get identifier => _uniqueId;

  @override
  String toString() => _uniqueId;
}

/**
 * The interface <code>RelationshipCallback</code> defines the behavior of objects that are invoked
 * with the results of a query about a given relationship.
 */
abstract class RelationshipCallback {
  /**
   * This method is invoked when the locations that have a specified relationship with a specified
   * element are available. For example, if the element is a field and the relationship is the
   * is-referenced-by relationship, then this method will be invoked with each location at which the
   * field is referenced.
   *
   * @param element the [Element] that has the relationship with the locations
   * @param relationship the relationship between the given element and the locations
   * @param locations the locations that were found
   */
  void hasRelationships(Element element, Relationship relationship, List<Location> locations);
}

/**
 * Instances of the [RemoveContextOperation] implement an operation that removes from the
 * index any data based on the specified [AnalysisContext].
 */
class RemoveContextOperation implements IndexOperation {
  /**
   * The index store against which this operation is being run.
   */
  final IndexStore _indexStore;

  /**
   * The context being removed.
   */
  final AnalysisContext context;

  /**
   * Initialize a newly created operation that will remove the specified resource.
   *
   * @param indexStore the index store against which this operation is being run
   * @param context the [AnalysisContext] to remove
   */
  RemoveContextOperation(this._indexStore, this.context);

  @override
  bool get isQuery => false;

  @override
  void performOperation() {
    _indexStore.removeContext(context);
  }

  @override
  bool removeWhenSourceRemoved(Source source) => false;

  @override
  String toString() => "RemoveContext(${context})";
}

/**
 * Instances of the [RemoveSourceOperation] implement an operation that removes from the index
 * any data based on the content of a specified source.
 */
class RemoveSourceOperation implements IndexOperation {
  /**
   * The index store against which this operation is being run.
   */
  final IndexStore _indexStore;

  /**
   * The context in which source being removed.
   */
  final AnalysisContext _context;

  /**
   * The source being removed.
   */
  final Source source;

  /**
   * Initialize a newly created operation that will remove the specified resource.
   *
   * @param indexStore the index store against which this operation is being run
   * @param context the [AnalysisContext] to remove source in
   * @param source the [Source] to remove from index
   */
  RemoveSourceOperation(this._indexStore, this._context, this.source);

  @override
  bool get isQuery => false;

  @override
  void performOperation() {
    _indexStore.removeSource(_context, source);
  }

  @override
  bool removeWhenSourceRemoved(Source source) => false;

  @override
  String toString() => "RemoveSource(${source.fullName})";
}

/**
 * Instances of the [RemoveSourcesOperation] implement an operation that removes from the
 * index any data based on the content of source belonging to a [SourceContainer].
 */
class RemoveSourcesOperation implements IndexOperation {
  /**
   * The index store against which this operation is being run.
   */
  final IndexStore _indexStore;

  /**
   * The context to remove container.
   */
  final AnalysisContext _context;

  /**
   * The source container to remove.
   */
  final SourceContainer container;

  /**
   * Initialize a newly created operation that will remove the specified resource.
   *
   * @param indexStore the index store against which this operation is being run
   * @param context the [AnalysisContext] to remove container in
   * @param container the [SourceContainer] to remove from index
   */
  RemoveSourcesOperation(this._indexStore, this._context, this.container);

  @override
  bool get isQuery => false;

  @override
  void performOperation() {
    _indexStore.removeSources(_context, container);
  }

  @override
  bool removeWhenSourceRemoved(Source source) => false;

  @override
  String toString() => "RemoveSources(${container})";
}

/**
 * The interface `UniverseElement` defines element to use when we want to request "defines"
 * relations without specifying exact library.
 */
abstract class UniverseElement implements Element {
  static final UniverseElement INSTANCE = UniverseElementImpl.INSTANCE;
}

/**
 * Implementation of [UniverseElement].
 */
class UniverseElementImpl extends ElementImpl implements UniverseElement {
  static UniverseElementImpl INSTANCE = new UniverseElementImpl();

  UniverseElementImpl() : super("--universe--", -1);

  @override
  accept(ElementVisitor visitor) => null;

  @override
  ElementKind get kind => ElementKind.UNIVERSE;
}<|MERGE_RESOLUTION|>--- conflicted
+++ resolved
@@ -174,6 +174,33 @@
 }
 
 /**
+ * Instances of the [ClearOperation] implement an operation that removes all of the
+ * information from the index.
+ */
+class ClearOperation implements IndexOperation {
+  /**
+   * The index store against which this operation is being run.
+   */
+  final IndexStore _indexStore;
+
+  ClearOperation(this._indexStore);
+
+  @override
+  bool get isQuery => false;
+
+  @override
+  void performOperation() {
+    _indexStore.clear();
+  }
+
+  @override
+  bool removeWhenSourceRemoved(Source source) => false;
+
+  @override
+  String toString() => "ClearOperation()";
+}
+
+/**
  * Recursively visits [HtmlUnit] and every embedded [Expression].
  */
 abstract class ExpressionVisitor extends ht.RecursiveXmlVisitor<Object> {
@@ -264,6 +291,11 @@
  * order in which the callbacks for read operations will be invoked.
  */
 abstract class Index {
+  /**
+   * Asynchronously remove from the index all of the information.
+   */
+  void clear();
+
   /**
    * Asynchronously invoke the given callback with an array containing all of the locations of the
    * elements that have the given relationship with the given element. For example, if the element
@@ -1564,8 +1596,6 @@
   bool aboutToIndexHtml(AnalysisContext context, HtmlElement htmlElement);
 
   /**
-<<<<<<< HEAD
-=======
    * Removes all of the information.
    */
   void clear();
@@ -1579,7 +1609,6 @@
   void doneIndex();
 
   /**
->>>>>>> 6bd9b19c
    * Return the locations of the elements that have the given relationship with the given element.
    * For example, if the element represents a method and the relationship is the is-referenced-by
    * relationship, then the returned locations will be all of the places where the method is
@@ -1968,8 +1997,6 @@
   }
 
   @override
-<<<<<<< HEAD
-=======
   void clear() {
     _canonicalKeys.clear();
     _keyToLocations.clear();
@@ -1984,7 +2011,6 @@
   }
 
   @override
->>>>>>> 6bd9b19c
   List<Location> getRelationships(Element element, Relationship relationship) {
     MemoryIndexStoreImpl_ElementRelationKey key = new MemoryIndexStoreImpl_ElementRelationKey(element, relationship);
     Set<Location> locations = _keyToLocations[key];
