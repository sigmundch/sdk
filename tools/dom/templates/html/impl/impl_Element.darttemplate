// Copyright (c) 2012, the Dart project authors.  Please see the AUTHORS file
// for details. All rights reserved. Use of this source code is governed by a
// BSD-style license that can be found in the LICENSE file.

part of $LIBRARYNAME;

class _ChildrenElementList extends ListBase<Element> {
  // Raw Element.
  final Element _element;
  final HtmlCollection _childElements;

  _ChildrenElementList._wrap(Element element)
    : _childElements = element.$dom_children,
      _element = element;

  bool contains(Element element) => _childElements.contains(element);


  bool get isEmpty {
    return _element.$dom_firstElementChild == null;
  }

  int get length {
    return _childElements.length;
  }

  Element operator [](int index) {
    return _childElements[index];
  }

  void operator []=(int index, Element value) {
    _element.$dom_replaceChild(value, _childElements[index]);
  }

  void set length(int newLength) {
    // TODO(jacobr): remove children when length is reduced.
    throw new UnsupportedError('Cannot resize element lists');
  }

  Element add(Element value) {
    _element.append(value);
    return value;
  }

  Iterator<Element> get iterator => toList().iterator;

  void addAll(Iterable<Element> iterable) {
    if (iterable is _ChildNodeListLazy) {
      iterable = new List.from(iterable);
    }

    for (Element element in iterable) {
      _element.append(element);
    }
  }

  void sort([int compare(Element a, Element b)]) {
    throw new UnsupportedError('Cannot sort element lists');
  }

  void setRange(int start, int end, Iterable<Element> iterable,
                [int skipCount = 0]) {
    throw new UnimplementedError();
  }

  void replaceRange(int start, int end, Iterable<Element> iterable) {
    throw new UnimplementedError();
  }

  void fillRange(int start, int end, [Element fillValue]) {
    throw new UnimplementedError();
  }

  bool remove(Object object) {
    if (object is Element) {
      Element element = object;
      if (identical(element.parentNode, _element)) {
        _element.$dom_removeChild(element);
        return true;
      }
    }
    return false;
  }

  void insert(int index, Element element) {
    if (index < 0 || index > length) {
      throw new RangeError.range(index, 0, length);
    }
    if (index == length) {
      _element.append(element);
    } else {
      _element.insertBefore(element, this[index]);
    }
  }

  void setAll(int index, Iterable<Element> iterable) {
    throw new UnimplementedError();
  }

  void clear() {
    // It is unclear if we want to keep non element nodes?
    _element.text = '';
  }

  Element removeAt(int index) {
    final result = this[index];
    if (result != null) {
      _element.$dom_removeChild(result);
    }
    return result;
  }

  Element removeLast() {
    final result = this.last;
    if (result != null) {
      _element.$dom_removeChild(result);
    }
    return result;
  }

  Element get first {
    Element result = _element.$dom_firstElementChild;
    if (result == null) throw new StateError("No elements");
    return result;
  }


  Element get last {
    Element result = _element.$dom_lastElementChild;
    if (result == null) throw new StateError("No elements");
    return result;
  }

  Element get single {
    if (length > 1) throw new StateError("More than one element");
    return first;
  }
}

/**
 * An immutable list containing HTML elements. This list contains some
 * additional methods for ease of CSS manipulation on a group of elements.
 */
abstract class ElementList<T extends Element> extends ListBase<T> {
  /**
   * The union of all CSS classes applied to the elements in this list.
   *
   * This set makes it easy to add, remove or toggle (add if not present, remove
   * if present) the classes applied to a collection of elements.
   *
   *     htmlList.classes.add('selected');
   *     htmlList.classes.toggle('isOnline');
   *     htmlList.classes.remove('selected');
   */
  CssClassSet get classes;

  /** Replace the classes with `value` for every element in this list. */
  set classes(Iterable<String> value);
}

// TODO(jacobr): this is an inefficient implementation but it is hard to see
// a better option given that we cannot quite force NodeList to be an
// ElementList as there are valid cases where a NodeList JavaScript object
// contains Node objects that are not Elements.
class _FrozenElementList<T extends Element> extends ListBase<T> implements ElementList {
  final List<Node> _nodeList;

  _FrozenElementList._wrap(this._nodeList);

  int get length => _nodeList.length;

  Element operator [](int index) => _nodeList[index];

  void operator []=(int index, Element value) {
    throw new UnsupportedError('Cannot modify list');
  }

  void set length(int newLength) {
    throw new UnsupportedError('Cannot modify list');
  }

  void sort([Comparator<Element> compare]) {
    throw new UnsupportedError('Cannot sort list');
  }

  Element get first => _nodeList.first;

  Element get last => _nodeList.last;

  Element get single => _nodeList.single;

  CssClassSet get classes => new _MultiElementCssClassSet(
      _nodeList.where((e) => e is Element));

  void set classes(Iterable<String> value) {
    _nodeList.where((e) => e is Element).forEach((e) => e.classes = value);
  }
}

/**
 * An abstract class, which all HTML elements extend.
 */
$(ANNOTATIONS)abstract class $CLASSNAME$EXTENDS$IMPLEMENTS$NATIVESPEC {

  /**
   * Creates an HTML element from a valid fragment of HTML.
   *
   * The [html] fragment must represent valid HTML with a single element root,
   * which will be parsed and returned.
   *
   * Important: the contents of [html] should not contain any user-supplied
   * data. Without strict data validation it is impossible to prevent script
   * injection exploits.
   *
   * It is instead recommended that elements be constructed via [Element.tag]
   * and text be added via [text].
   *
   *     var element = new Element.html('<div class="foo">content</div>');
   */
  factory $CLASSNAME.html(String html) =>
      _$(CLASSNAME)FactoryProvider.createElement_html(html);

  /**
   * Creates the HTML element specified by the tag name.
   *
   * This is similar to [Document.createElement].
   * [tag] should be a valid HTML tag name. If [tag] is an unknown tag then
   * this will create an [UnknownElement].
   *
   *     var divElement = new Element.tag('div');
   *     print(divElement is DivElement); // 'true'
   *     var myElement = new Element.tag('unknownTag');
   *     print(myElement is UnknownElement); // 'true'
   *
   * For standard elements it is more preferable to use the type constructors:
   *     var element = new DivElement();
   *
   * See also:
   *
   * * [isTagSupported]
   */
  factory $CLASSNAME.tag(String tag) =>
      _$(CLASSNAME)FactoryProvider.createElement_tag(tag);

  /**
   * All attributes on this element.
   *
   * Any modifications to the attribute map will automatically be applied to
   * this element.
   *
   * This only includes attributes which are not in a namespace
   * (such as 'xlink:href'), additional attributes can be accessed via
   * [getNamespacedAttributes].
   */
  Map<String, String> get attributes => new _ElementAttributeMap(this);

  void set attributes(Map<String, String> value) {
    Map<String, String> attributes = this.attributes;
    attributes.clear();
    for (String key in value.keys) {
      attributes[key] = value[key];
    }
  }

  /**
   * List of the direct children of this element.
   *
   * This collection can be used to add and remove elements from the document.
   *
   *     var item = new DivElement();
   *     item.text = 'Something';
   *     document.body.children.add(item) // Item is now displayed on the page.
   *     for (var element in document.body.children) {
   *       element.style.background = 'red'; // Turns every child of body red.
   *     }
   */
  List<Element> get children => new _ChildrenElementList._wrap(this);

  void set children(List<Element> value) {
    // Copy list first since we don't want liveness during iteration.
    List copy = new List.from(value);
    var children = this.children;
    children.clear();
    children.addAll(copy);
  }

  /**
   * Finds all descendent elements of this element that match the specified
   * group of selectors.
   *
   * [selectors] should be a string using CSS selector syntax.
   *
   *     var items = element.query('.itemClassName');
   */
  ElementList queryAll(String selectors) =>
    new _FrozenElementList._wrap($dom_querySelectorAll(selectors));

  /**
   * The set of CSS classes applied to this element.
   *
   * This set makes it easy to add, remove or toggle the classes applied to
   * this element.
   *
   *     element.classes.add('selected');
   *     element.classes.toggle('isOnline');
   *     element.classes.remove('selected');
   */
  CssClassSet get classes => new _ElementCssClassSet(this);

  void set classes(Iterable<String> value) {
    CssClassSet classSet = classes;
    classSet.clear();
    classSet.addAll(value);
  }

  /**
   * Allows access to all custom data attributes (data-*) set on this element.
   *
   * The keys for the map must follow these rules:
   *
   * * The name must not begin with 'xml'.
   * * The name cannot contain a semi-colon (';').
   * * The name cannot contain any capital letters.
   *
   * Any keys from markup will be converted to camel-cased keys in the map.
   *
   * For example, HTML specified as:
   *
   *     <div data-my-random-value='value'></div>
   *
   * Would be accessed in Dart as:
   *
   *     var value = element.dataset['myRandomValue'];
   *
   * See also:
   *
   * * [Custom data attributes](http://www.w3.org/TR/html5/global-attributes.html#custom-data-attribute)
   */
  Map<String, String> get dataset =>
    new _DataAttributeMap(attributes);

  void set dataset(Map<String, String> value) {
    final data = this.dataset;
    data.clear();
    for (String key in value.keys) {
      data[key] = value[key];
    }
  }

  /**
   * Gets a map for manipulating the attributes of a particular namespace.
   *
   * This is primarily useful for SVG attributes such as xref:link.
   */
  Map<String, String> getNamespacedAttributes(String namespace) {
    return new _NamespacedAttributeMap(this, namespace);
  }

  /**
   * The set of all CSS values applied to this element, including inherited
   * and default values.
   *
   * The computedStyle contains values that are inherited from other
   * sources, such as parent elements or stylesheets. This differs from the
   * [style] property, which contains only the values specified directly on this
   * element.
   *
   * PseudoElement can be values such as `::after`, `::before`, `::marker`,
   * `::line-marker`.
   *
   * See also:
   *
   * * [CSS Inheritance and Cascade](http://docs.webplatform.org/wiki/tutorials/inheritance_and_cascade)
   * * [Pseudo-elements](http://docs.webplatform.org/wiki/css/selectors/pseudo-elements)
   */
  CssStyleDeclaration getComputedStyle([String pseudoElement]) {
    if (pseudoElement == null) {
      pseudoElement = '';
    }
    // TODO(jacobr): last param should be null, see b/5045788
    return window.$dom_getComputedStyle(this, pseudoElement);
  }

  /**
   * Gets the position of this element relative to the client area of the page.
   */
  Rect get client => new Rect(clientLeft, clientTop, clientWidth, clientHeight);

  /**
   * Gets the offset of this element relative to its offsetParent.
   */
  Rect get offset => new Rect(offsetLeft, offsetTop, offsetWidth, offsetHeight);

  /**
   * Adds the specified text as a text node after the last child of this
   * element.
   */
  void appendText(String text) {
    this.insertAdjacentText('beforeend', text);
  }

  /**
   * Parses the specified text as HTML and adds the resulting node after the
   * last child of this element.
   */
  void appendHtml(String text) {
    this.insertAdjacentHtml('beforeend', text);
  }

  /**
   * Checks to see if the tag name is supported by the current platform.
   *
   * The tag should be a valid HTML tag name.
   */
  static bool isTagSupported(String tag) {
    var e = _ElementFactoryProvider.createElement_tag(tag);
    return e is Element && !(e is UnknownElement);
  }

  /**
   * Called by the DOM when this element has been instantiated.
   */
  @Experimental
  void onCreated() {}

  // Hooks to support custom WebComponents.

$if DART2JS
  @Creates('Null')  // Set from Dart code; does not instantiate a native type.
$endif
  Element _xtag;

  /**
   * Experimental support for [web components][wc]. This field stores a
   * reference to the component implementation. It was inspired by Mozilla's
   * [x-tags][] project. Please note: in the future it may be possible to
   * `extend Element` from your class, in which case this field will be
   * deprecated.
   *
   * If xtag has not been set, it will simply return `this` [Element].
   *
   * [wc]: http://dvcs.w3.org/hg/webcomponents/raw-file/tip/explainer/index.html
   * [x-tags]: http://x-tags.org/
   */
  // Note: return type is `dynamic` for convenience to suppress warnings when
  // members of the component are used. The actual type is a subtype of Element.
  get xtag => _xtag != null ? _xtag : this;

  void set xtag(Element value) {
    _xtag = value;
  }

  /**
   * Scrolls this element into view.
   *
   * Only one of of the alignment options may be specified at a time.
   *
   * If no options are specified then this will attempt to scroll the minimum
   * amount needed to bring the element into view.
   *
   * Note that alignCenter is currently only supported on WebKit platforms. If
   * alignCenter is specified but not supported then this will fall back to
   * alignTop.
   *
   * See also:
   *
   * * [scrollIntoView](http://docs.webplatform.org/wiki/dom/methods/scrollIntoView)
   * * [scrollIntoViewIfNeeded](http://docs.webplatform.org/wiki/dom/methods/scrollIntoViewIfNeeded)
   */
  void scrollIntoView([ScrollAlignment alignment]) {
    var hasScrollIntoViewIfNeeded = false;
$if DART2JS
    hasScrollIntoViewIfNeeded =
        JS('bool', '!!(#.scrollIntoViewIfNeeded)', this);
$endif
    if (alignment == ScrollAlignment.TOP) {
      this.$dom_scrollIntoView(true);
    } else if (alignment == ScrollAlignment.BOTTOM) {
      this.$dom_scrollIntoView(false);
    } else if (hasScrollIntoViewIfNeeded) {
      if (alignment == ScrollAlignment.CENTER) {
        this.$dom_scrollIntoViewIfNeeded(true);
      } else {
        this.$dom_scrollIntoViewIfNeeded();
      }
    } else {
      this.$dom_scrollIntoView();
    }
  }

$if DART2JS
  @DomName('Element.mouseWheelEvent')
  static const EventStreamProvider<WheelEvent> mouseWheelEvent =
      const _CustomEventStreamProvider<WheelEvent>(
        Element._determineMouseWheelEventType);

  static String _determineMouseWheelEventType(EventTarget e) {
    if (JS('bool', '#.onwheel !== undefined', e)) {
      // W3C spec, and should be IE9+, but IE has a bug exposing onwheel.
      return 'wheel';
    } else if (JS('bool', '#.onmousewheel !== undefined', e)) {
      // Chrome & IE
      return 'mousewheel';
    } else {
      // Firefox
      return 'DOMMouseScroll';
    }
  }

  @DomName('Element.webkitTransitionEndEvent')
  static const EventStreamProvider<TransitionEvent> transitionEndEvent =
      const _CustomEventStreamProvider<TransitionEvent>(
        Element._determineTransitionEventType);

  static String _determineTransitionEventType(EventTarget e) {
    // Unfortunately the normal 'ontransitionend' style checks don't work here.
    if (Device.isWebKit) {
      return 'webkitTransitionEnd';
    } else if (Device.isOpera) {
      return 'oTransitionEnd';
    }
    return 'transitionend';
  }
  /**
   * Creates a text node and inserts it into the DOM at the specified location.
   *
   * To see the possible values for [where], read the doc for
   * [insertAdjacentHtml].
   *
   * See also:
   *
   * * [insertAdjacentHtml]
   */
  void insertAdjacentText(String where, String text) {
    if (JS('bool', '!!#.insertAdjacentText', this)) {
      _insertAdjacentText(where, text);
    } else {
      _insertAdjacentNode(where, new Text(text));
    }
  }

  @JSName('insertAdjacentText')
  void _insertAdjacentText(String where, String text) native;

  /**
   * Parses text as an HTML fragment and inserts it into the DOM at the
   * specified location.
   *
   * The [where] parameter indicates where to insert the HTML fragment:
   *
   * * 'beforeBegin': Immediately before this element.
   * * 'afterBegin': As the first child of this element.
   * * 'beforeEnd': As the last child of this element.
   * * 'afterEnd': Immediately after this element.
   *
   *     var html = '<div class="something">content</div>';
   *     // Inserts as the first child
   *     document.body.insertAdjacentHtml('afterBegin', html);
   *     var createdElement = document.body.children[0];
   *     print(createdElement.classes[0]); // Prints 'something'
   *
   * See also:
   *
   * * [insertAdjacentText]
   * * [insertAdjacentElement]
   */
  void insertAdjacentHtml(String where, String text) {
    if (JS('bool', '!!#.insertAdjacentHtml', this)) {
      _insertAdjacentHtml(where, text);
    } else {
      _insertAdjacentNode(where, new DocumentFragment.html(text));
    }
  }

  @JSName('insertAdjacentHTML')
  void _insertAdjacentHTML(String where, String text) native;

  /**
   * Inserts [element] into the DOM at the specified location.
   *
   * To see the possible values for [where], read the doc for
   * [insertAdjacentHtml].
   *
   * See also:
   *
   * * [insertAdjacentHtml]
   */
  Element insertAdjacentElement(String where, Element element) {
    if (JS('bool', '!!#.insertAdjacentElement', this)) {
      _insertAdjacentElement(where, element);
    } else {
      _insertAdjacentNode(where, element);
    }
    return element;
  }

  @JSName('insertAdjacentElement')
  void _insertAdjacentElement(String where, Element element) native;

  void _insertAdjacentNode(String where, Node node) {
    switch (where.toLowerCase()) {
      case 'beforebegin':
        this.parentNode.insertBefore(node, this);
        break;
      case 'afterbegin':
        var first = this.nodes.length > 0 ? this.nodes[0] : null;
        this.insertBefore(node, first);
        break;
      case 'beforeend':
        this.append(node);
        break;
      case 'afterend':
        this.parentNode.insertBefore(node, this.nextNode);
        break;
      default:
        throw new ArgumentError("Invalid position ${where}");
    }
  }

  /**
   * Checks if this element matches the CSS selectors.
   */
  @Experimental
  bool matches(String selectors) {
    if (JS('bool', '!!#.matches', this)) {
      return JS('bool', '#.matches(#)', this, selectors);
    } else if (JS('bool', '!!#.webkitMatchesSelector', this)) {
      return JS('bool', '#.webkitMatchesSelector(#)', this, selectors);
    } else if (JS('bool', '!!#.mozMatchesSelector', this)) {
      return JS('bool', '#.mozMatchesSelector(#)', this, selectors);
    } else if (JS('bool', '!!#.msMatchesSelector', this)) {
      return JS('bool', '#.msMatchesSelector(#)', this, selectors);
    }
    throw new UnsupportedError("Not supported on this platform");
  }
$else
$endif

  @Creates('Null')
  Map<String, StreamSubscription> _attributeBindings;

  // TODO(jmesserly): I'm concerned about adding these to every element.
  // Conceptually all of these belong on TemplateElement. They are here to
  // support browsers that don't have <template> yet.
  // However even in the polyfill they're restricted to certain tags
  // (see [isTemplate]). So we can probably convert it to a (public) mixin, and
  // only mix it in to the elements that need it.
$if DART2JS
  @Creates('Null')  // Set from Dart code; does not instantiate a native type.
$endif
  var _model;

$if DART2JS
  @Creates('Null')  // Set from Dart code; does not instantiate a native type.
$endif
  _TemplateIterator _templateIterator;

$if DART2JS
  @Creates('Null')  // Set from Dart code; does not instantiate a native type.
$endif
  Element _templateInstanceRef;

  // Note: only used if `this is! TemplateElement`
$if DART2JS
  @Creates('Null')  // Set from Dart code; does not instantiate a native type.
$endif
  DocumentFragment _templateContent;

  bool _templateIsDecorated;

  // TODO(jmesserly): should path be optional, and default to empty path?
  // It is used that way in at least one path in JS TemplateElement tests
  // (see "BindImperative" test in original JS code).
  @Experimental
  void bind(String name, model, String path) {
    _bindElement(this, name, model, path);
  }

  // TODO(jmesserly): this is static to work around http://dartbug.com/10166
  // Similar issue for unbind/unbindAll below.
  static void _bindElement(Element self, String name, model, String path) {
    if (self._bindTemplate(name, model, path)) return;

    if (self._attributeBindings == null) {
      self._attributeBindings = new Map<String, StreamSubscription>();
    }

    self.xtag.attributes.remove(name);

    var changed;
    if (name.endsWith('?')) {
      name = name.substring(0, name.length - 1);

      changed = (value) {
        if (_Bindings._toBoolean(value)) {
          self.xtag.attributes[name] = '';
        } else {
          self.xtag.attributes.remove(name);
        }
      };
    } else {
      changed = (value) {
        // TODO(jmesserly): escape value if needed to protect against XSS.
        // See https://github.com/polymer-project/mdv/issues/58
        self.xtag.attributes[name] = value == null ? '' : '$value';
      };
    }

    self.unbind(name);

    self._attributeBindings[name] =
        new PathObserver(model, path).bindSync(changed);
  }

  @Experimental
  void unbind(String name) {
    _unbindElement(this, name);
  }

  static _unbindElement(Element self, String name) {
    if (self._unbindTemplate(name)) return;
    if (self._attributeBindings != null) {
      var binding = self._attributeBindings.remove(name);
      if (binding != null) binding.cancel();
    }
  }

  @Experimental
  void unbindAll() {
    _unbindAllElement(this);
  }

  static void _unbindAllElement(Element self) {
    self._unbindAllTemplate();

    if (self._attributeBindings != null) {
      for (var binding in self._attributeBindings.values) {
        binding.cancel();
      }
      self._attributeBindings = null;
    }
  }

  // TODO(jmesserly): unlike the JS polyfill, we can't mixin
  // HTMLTemplateElement at runtime into things that are semantically template
  // elements. So instead we implement it here with a runtime check.
  // If the bind succeeds, we return true, otherwise we return false and let
  // the normal Element.bind logic kick in.
  bool _bindTemplate(String name, model, String path) {
    if (isTemplate) {
      switch (name) {
        case 'bind':
        case 'repeat':
        case 'if':
          _ensureTemplate();
          if (_templateIterator == null) {
            _templateIterator = new _TemplateIterator(this);
          }
          _templateIterator.inputs.bind(name, model, path);
          return true;
      }
    }
    return false;
  }

  bool _unbindTemplate(String name) {
    if (isTemplate) {
      switch (name) {
        case 'bind':
        case 'repeat':
        case 'if':
          _ensureTemplate();
          if (_templateIterator != null) {
            _templateIterator.inputs.unbind(name);
          }
          return true;
      }
    }
    return false;
  }

  void _unbindAllTemplate() {
    if (isTemplate) {
      unbind('bind');
      unbind('repeat');
      unbind('if');
    }
  }

  /**
   * Gets the template this node refers to.
   * This is only supported if [isTemplate] is true.
   */
  @Experimental
  Element get ref {
    _ensureTemplate();

    Element ref = null;
    var refId = attributes['ref'];
    if (refId != null) {
      ref = document.getElementById(refId);
    }

    return ref != null ? ref : _templateInstanceRef;
  }

  /**
   * Gets the content of this template.
   * This is only supported if [isTemplate] is true.
   */
  @Experimental
  DocumentFragment get content {
    _ensureTemplate();
    return _templateContent;
  }

  /**
   * Creates an instance of the template.
   * This is only supported if [isTemplate] is true.
   */
  @Experimental
  DocumentFragment createInstance() {
    _ensureTemplate();

    var template = ref;
    if (template == null) template = this;

    var instance = _Bindings._createDeepCloneAndDecorateTemplates(
        template.content, attributes['syntax']);

    if (TemplateElement._instanceCreated != null) {
      TemplateElement._instanceCreated.add(instance);
    }
    return instance;
  }

  /**
   * The data model which is inherited through the tree.
   * This is only supported if [isTemplate] is true.
   *
   * Setting this will destructive propagate the value to all descendant nodes,
   * and reinstantiate all of the nodes expanded by this template.
   *
   * Currently this does not support propagation through Shadow DOMs.
   */
  @Experimental
  get model => _model;

  @Experimental
  void set model(value) {
    _ensureTemplate();

    var syntax = TemplateElement.syntax[attributes['syntax']];
    _model = value;
<<<<<<< HEAD
    _addBindings(this, model, syntax);
=======
    _Bindings._addBindings(this, model, syntax);
>>>>>>> 0bae8394
  }

  // TODO(jmesserly): const set would be better
  static const _TABLE_TAGS = const {
    'caption': null,
    'col': null,
    'colgroup': null,
    'tbody': null,
    'td': null,
    'tfoot': null,
    'th': null,
    'thead': null,
    'tr': null,
  };

  bool get _isAttributeTemplate => attributes.containsKey('template') &&
      (localName == 'option' || _TABLE_TAGS.containsKey(localName));

  /**
   * Returns true if this node is a template.
   *
   * A node is a template if [tagName] is TEMPLATE, or the node has the
   * 'template' attribute and this tag supports attribute form for backwards
   * compatibility with existing HTML parsers. The nodes that can use attribute
   * form are table elments (THEAD, TBODY, TFOOT, TH, TR, TD, CAPTION, COLGROUP
   * and COL) and OPTION.
   */
  // TODO(jmesserly): this is not a public MDV API, but it seems like a useful
  // place to document which tags our polyfill considers to be templates.
  // Otherwise I'd be repeating it in several other places.
  // See if we can replace this with a TemplateMixin.
  @Experimental
  bool get isTemplate => tagName == 'TEMPLATE' || _isAttributeTemplate;

  void _ensureTemplate() {
    if (!isTemplate) {
      throw new UnsupportedError('$this is not a template.');
    }
    TemplateElement.decorate(this);
  }

$!MEMBERS
}


final _START_TAG_REGEXP = new RegExp('<(\\w+)');
class _ElementFactoryProvider {
  static const _CUSTOM_PARENT_TAG_MAP = const {
    'body' : 'html',
    'head' : 'html',
    'caption' : 'table',
    'td': 'tr',
    'th': 'tr',
    'colgroup': 'table',
    'col' : 'colgroup',
    'tr' : 'tbody',
    'tbody' : 'table',
    'tfoot' : 'table',
    'thead' : 'table',
    'track' : 'audio',
  };

  @DomName('Document.createElement')
  static Element createElement_html(String html) {
    // TODO(jacobr): this method can be made more robust and performant.
    // 1) Cache the dummy parent elements required to use innerHTML rather than
    //    creating them every call.
    // 2) Verify that the html does not contain leading or trailing text nodes.
    // 3) Verify that the html does not contain both <head> and <body> tags.
    // 4) Detatch the created element from its dummy parent.
    String parentTag = 'div';
    String tag;
    final match = _START_TAG_REGEXP.firstMatch(html);
    if (match != null) {
      tag = match.group(1).toLowerCase();
      if (Device.isIE && Element._TABLE_TAGS.containsKey(tag)) {
        return _createTableForIE(html, tag);
      }
      parentTag = _CUSTOM_PARENT_TAG_MAP[tag];
      if (parentTag == null) parentTag = 'div';
    }

    final temp = new Element.tag(parentTag);
    temp.innerHtml = html;

    Element element;
    if (temp.children.length == 1) {
      element = temp.children[0];
    } else if (parentTag == 'html' && temp.children.length == 2) {
      // In html5 the root <html> tag will always have a <body> and a <head>,
      // even though the inner html only contains one of them.
      element = temp.children[tag == 'head' ? 0 : 1];
    } else {
      _singleNode(temp.children);
    }
    element.remove();
    return element;
  }

  /**
   * IE table elements don't support innerHTML (even in standards mode).
   * Instead we use a div and inject the table element in the innerHtml string.
   * This technique works on other browsers too, but it's probably slower,
   * so we only use it when running on IE.
   *
   * See also innerHTML:
   * <http://msdn.microsoft.com/en-us/library/ie/ms533897(v=vs.85).aspx>
   * and Building Tables Dynamically:
   * <http://msdn.microsoft.com/en-us/library/ie/ms532998(v=vs.85).aspx>.
   */
  static Element _createTableForIE(String html, String tag) {
    var div = new Element.tag('div');
    div.innerHtml = '<table>$html</table>';
    var table = _singleNode(div.children);
    Element element;
    switch (tag) {
      case 'td':
      case 'th':
        TableRowElement row = _singleNode(table.rows);
        element = _singleNode(row.cells);
        break;
      case 'tr':
        element = _singleNode(table.rows);
        break;
      case 'tbody':
        element = _singleNode(table.tBodies);
        break;
      case 'thead':
        element = table.tHead;
        break;
      case 'tfoot':
        element = table.tFoot;
        break;
      case 'caption':
        element = table.caption;
        break;
      case 'colgroup':
        element = _getColgroup(table);
        break;
      case 'col':
        element = _singleNode(_getColgroup(table).children);
        break;
    }
    element.remove();
    return element;
  }

  static TableColElement _getColgroup(TableElement table) {
    // TODO(jmesserly): is there a better way to do this?
    return _singleNode(table.children.where((n) => n.tagName == 'COLGROUP')
        .toList());
  }

  static Node _singleNode(List<Node> list) {
    if (list.length == 1) return list[0];
    throw new ArgumentError('HTML had ${list.length} '
        'top level elements but 1 expected');
  }

  @DomName('Document.createElement')
$if DART2JS
  // Optimization to improve performance until the dart2js compiler inlines this
  // method.
  static dynamic createElement_tag(String tag) =>
      // Firefox may return a JS function for some types (Embed, Object).
      JS('Element|=Object', 'document.createElement(#)', tag);
$else
  static Element createElement_tag(String tag) =>
      document.$dom_createElement(tag);
$endif
}


/**
 * Options for Element.scrollIntoView.
 */
class ScrollAlignment {
  final _value;
  const ScrollAlignment._internal(this._value);
  toString() => 'ScrollAlignment.$_value';

  /// Attempt to align the element to the top of the scrollable area.
  static const TOP = const ScrollAlignment._internal('TOP');
  /// Attempt to center the element in the scrollable area.
  static const CENTER = const ScrollAlignment._internal('CENTER');
  /// Attempt to align the element to the bottom of the scrollable area.
  static const BOTTOM = const ScrollAlignment._internal('BOTTOM');
}<|MERGE_RESOLUTION|>--- conflicted
+++ resolved
@@ -852,11 +852,7 @@
 
     var syntax = TemplateElement.syntax[attributes['syntax']];
     _model = value;
-<<<<<<< HEAD
-    _addBindings(this, model, syntax);
-=======
     _Bindings._addBindings(this, model, syntax);
->>>>>>> 0bae8394
   }
 
   // TODO(jmesserly): const set would be better
