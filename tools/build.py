#!/usr/bin/env python
#
# Copyright (c) 2012, the Dart project authors.  Please see the AUTHORS file
# for details. All rights reserved. Use of this source code is governed by a
# BSD-style license that can be found in the LICENSE file.
#

import optparse
import os
import re
import shutil
import subprocess
import sys
import utils

HOST_OS = utils.GuessOS()
HOST_CPUS = utils.GuessCpus()
SCRIPT_DIR = os.path.dirname(sys.argv[0])
DART_ROOT = os.path.realpath(os.path.join(SCRIPT_DIR, '..'))
THIRD_PARTY_ROOT = os.path.join(DART_ROOT, 'third_party')

arm_cc_error = """
Couldn't find the arm cross compiler.
To make sure that you have the arm cross compilation tools installed, run:

$ wget http://src.chromium.org/chrome/trunk/src/build/install-build-deps.sh
OR
$ svn co http://src.chromium.org/chrome/trunk/src/build; cd build
Then,
$ chmod u+x install-build-deps.sh
$ ./install-build-deps.sh --arm --no-chromeos-fonts
"""
DEFAULT_ARM_CROSS_COMPILER_PATH = '/usr/bin'


def BuildOptions():
  result = optparse.OptionParser()
  result.add_option("-m", "--mode",
      help='Build variants (comma-separated).',
      metavar='[all,debug,release]',
      default='debug')
  result.add_option("-v", "--verbose",
      help='Verbose output.',
      default=False, action="store_true")
  result.add_option("-a", "--arch",
      help='Target architectures (comma-separated).',
      metavar='[all,ia32,x64,simarm,arm,simmips,mips]',
      default=utils.GuessArchitecture())
  result.add_option("--os",
    help='Target OSs (comma-separated).',
    metavar='[all,host,android]',
    default='host')
  result.add_option("-t", "--toolchain",
    help='Cross-compiler toolchain path',
    default=None)
  result.add_option("-j",
      help='The number of parallel jobs to run.',
      metavar=HOST_CPUS,
      default=str(HOST_CPUS))
  (vs_directory, vs_executable) = utils.GuessVisualStudioPath()
  result.add_option("--devenv",
      help='Path containing devenv.com on Windows',
      default=vs_directory)
  result.add_option("--executable",
      help='Name of the devenv.com/msbuild executable on Windows (varies for '
           'different versions of Visual Studio)',
      default=vs_executable)
  return result


def ProcessOsOption(os):
  if os == 'host':
    return HOST_OS
  return os


def ProcessOptions(options, args):
  if options.arch == 'all':
    options.arch = 'ia32,x64,simarm,simmips'
  if options.mode == 'all':
    options.mode = 'release,debug'
  if options.os == 'all':
    options.os = 'host,android'
  options.mode = options.mode.split(',')
  options.arch = options.arch.split(',')
  options.os = options.os.split(',')
  for mode in options.mode:
    if not mode in ['debug', 'release']:
      print "Unknown mode %s" % mode
      return False
  for arch in options.arch:
    if not arch in ['ia32', 'x64', 'simarm', 'arm', 'simmips', 'mips']:
      print "Unknown arch %s" % arch
      return False
  options.os = [ProcessOsOption(os) for os in options.os]
  for os in options.os:
    if not os in ['android', 'freebsd', 'linux', 'macos', 'win32']:
      print "Unknown os %s" % os
      return False
    if os != HOST_OS:
      if os != 'android':
        print "Unsupported target os %s" % os
        return False
      if not HOST_OS in ['linux']:
        print ("Cross-compilation to %s is not supported on host os %s."
               % (os, HOST_OS))
        return False
      if not arch in ['ia32', 'arm']:
        print ("Cross-compilation to %s is not supported for architecture %s."
               % (os, arch))
        return False
      # We have not yet tweaked the v8 dart build to work with the Android
      # NDK/SDK, so don't try to build it.
      if args == []:
        print "For android builds you must specify a target, such as 'runtime'."
        return False
      if 'v8' in args:
        print "The v8 target is not supported for android builds."
        return False
  return True


def SetTools(arch, target_os, toolchainprefix):
  toolsOverride = None

  # For Android, by default use the toolchain from third_party/android_tools.
  if target_os == 'android' and toolchainprefix == None:
    android_toolchain = GetAndroidToolchainDir(HOST_OS, arch)
    if arch == 'arm':
      toolchainprefix = os.path.join(
          android_toolchain, 'arm-linux-androideabi')
    if arch == 'ia32':
      toolchainprefix = os.path.join(
          android_toolchain, 'i686-linux-android')

  # For ARM Linux, by default use the Linux distribution's cross-compiler.
  if arch == 'arm' and toolchainprefix == None:
    # We specify the hf compiler. If this changes, we must also remove
    # the ARM_FLOAT_ABI_HARD define in configurations_make.gypi.
    toolchainprefix = (DEFAULT_ARM_CROSS_COMPILER_PATH +
                       "/arm-linux-gnueabihf")

  # TODO(zra): Find a default MIPS Linux cross-compiler?

  # Override the Android toolchain's linker to handle some complexity in the
  # linker arguments that gyp has trouble with.
  linker = ""
  if target_os == 'android':
    linker = os.path.join(DART_ROOT, 'tools', 'android_link.py')
  elif toolchainprefix:
    linker = toolchainprefix + "-g++"

  if toolchainprefix:
    toolsOverride = {
      "CC.target"  :  toolchainprefix + "-gcc",
      "CXX.target" :  toolchainprefix + "-g++",
      "AR.target"  :  toolchainprefix + "-ar",
      "LINK.target":  linker,
      "NM.target"  :  toolchainprefix + "-nm",
    }
  return toolsOverride


def CheckDirExists(path, docstring):
  if not os.path.isdir(path):
    raise Exception('Could not find %s directory %s'
          % (docstring, path))


def GetAndroidToolchainDir(host_os, target_arch):
  global THIRD_PARTY_ROOT
  if host_os not in ['linux']:
    raise Exception('Unsupported host os %s' % host_os)
  if target_arch not in ['ia32', 'arm']:
    raise Exception('Unsupported target architecture %s' % target_arch)

  # Set up path to the Android NDK.
  CheckDirExists(THIRD_PARTY_ROOT, 'third party tools');
  android_tools = os.path.join(THIRD_PARTY_ROOT, 'android_tools')
  CheckDirExists(android_tools, 'Android tools')
  android_ndk_root = os.path.join(android_tools, 'ndk')
  CheckDirExists(android_ndk_root, 'Android NDK')

  # Set up the directory of the Android NDK cross-compiler toolchain.
  toolchain_arch = 'arm-linux-androideabi-4.6'
  if target_arch == 'ia32':
    toolchain_arch = 'x86-4.6'
  toolchain_dir = 'linux-x86_64'
  android_toolchain = os.path.join(android_ndk_root,
      'toolchains', toolchain_arch,
      'prebuilt', toolchain_dir, 'bin')
  CheckDirExists(android_toolchain, 'Android toolchain')

  return android_toolchain


def Execute(args):
  process = subprocess.Popen(args)
  process.wait()
  if process.returncode != 0:
<<<<<<< HEAD
    raise Exception(args[0] + " failed")  
=======
    raise Exception(args[0] + " failed")
>>>>>>> 192df7e8


def CurrentDirectoryBaseName():
  """Returns the name of the current directory"""
  return os.path.relpath(os.curdir, start=os.pardir)


def FilterEmptyXcodebuildSections(process):
  """
  Filter output from xcodebuild so empty sections are less verbose.

  The output from xcodebuild looks like this:

Build settings from command line:
    SYMROOT = .../xcodebuild

=== BUILD TARGET samples OF PROJECT dart WITH CONFIGURATION ...

Check dependencies

=== BUILD AGGREGATE TARGET upload_sdk OF PROJECT dart WITH CONFIGURATION ...

Check dependencies

PhaseScriptExecution "Action \"upload_sdk_py\"" xcodebuild/dart.build/...
    cd ...
    /bin/sh -c .../xcodebuild/dart.build/ReleaseIA32/upload_sdk.build/...


** BUILD SUCCEEDED **

  """

  def is_empty_chunk(chunk):
    empty_chunk = ['', 'Check dependencies', '']
    return not chunk or (len(chunk) == 4 and chunk[1:] == empty_chunk)

  def unbuffered(callable):
    # Use iter to disable buffering in for-in.
    return iter(callable, '')

  section = None
  chunk = []
  # Is stdout a terminal which supports colors?
  is_fancy_tty = False
  clr_eol = None
  if sys.stdout.isatty():
    term = os.getenv('TERM', 'dumb')
    # The capability "clr_eol" means clear the line from cursor to end
    # of line.  See man pages for tput and terminfo.
    try:
      with open('/dev/null', 'a') as dev_null:
        clr_eol = subprocess.check_output(['tput', '-T' + term, 'el'],
                                          stderr=dev_null)
      if clr_eol:
        is_fancy_tty = True
    except subprocess.CalledProcessError:
      is_fancy_tty = False
    except AttributeError:
      is_fancy_tty = False
  pattern = re.compile(r'=== BUILD.* TARGET (.*) OF PROJECT (.*) WITH ' +
                       r'CONFIGURATION (.*) ===')
  has_interesting_info = False
  for line in unbuffered(process.stdout.readline):
    line = line.rstrip()
    if line.startswith('=== BUILD ') or line.startswith('** BUILD '):
      has_interesting_info = False
      section = line
      if is_fancy_tty:
        match = re.match(pattern, section)
        if match:
          section = '%s/%s/%s' % (
            match.group(3), match.group(2), match.group(1))
        # Truncate to avoid extending beyond 80 columns.
        section = section[:80]
        # If stdout is a terminal, emit "progress" information.  The
        # progress information is the first line of the current chunk.
        # After printing the line, move the cursor back to the
        # beginning of the line.  This has two effects: First, if the
        # chunk isn't empty, the first line will be overwritten
        # (avoiding duplication).  Second, the next segment line will
        # overwrite it too avoid long scrollback.  clr_eol ensures
        # that there is no trailing garbage when a shorter line
        # overwrites a longer line.
        print '%s%s\r' % (clr_eol, section),
      chunk = []
    if not section or has_interesting_info:
      print line
    else:
      length = len(chunk)
      if length == 2 and line != 'Check dependencies':
        has_interesting_info = True
      elif (length == 1 or length == 3) and line:
        has_interesting_info = True
      elif length > 3:
        has_interesting_info = True
      if has_interesting_info:
        print '\n'.join(chunk)
        chunk = []
      else:
        chunk.append(line)
  if not is_empty_chunk(chunk):
    print '\n'.join(chunk)


def Main():
  utils.ConfigureJava()
  # Parse the options.
  parser = BuildOptions()
  (options, args) = parser.parse_args()
  if not ProcessOptions(options, args):
    parser.print_help()
    return 1
  # Determine which targets to build. By default we build the "all" target.
  if len(args) == 0:
    if HOST_OS == 'macos':
      targets = ['All']
    else:
      targets = ['all']
  else:
    targets = args

  filter_xcodebuild_output = False
  # Build all targets for each requested configuration.
  for target in targets:
    for target_os in options.os:
      for mode in options.mode:
        for arch in options.arch:
          os.environ['DART_BUILD_MODE'] = mode
          build_config = utils.GetBuildConf(mode, arch, target_os)
          if HOST_OS == 'macos':
            filter_xcodebuild_output = True
            project_file = 'dart.xcodeproj'
            if os.path.exists('dart-%s.gyp' % CurrentDirectoryBaseName()):
              project_file = 'dart-%s.xcodeproj' % CurrentDirectoryBaseName()
            args = ['xcodebuild',
                    '-project',
                    project_file,
                    '-target',
                    target,
                    '-configuration',
                    build_config,
                    'SYMROOT=%s' % os.path.abspath('xcodebuild')
                    ]
          elif HOST_OS == 'win32':
            project_file = 'dart.sln'
            if os.path.exists('dart-%s.gyp' % CurrentDirectoryBaseName()):
              project_file = 'dart-%s.sln' % CurrentDirectoryBaseName()
            if target == 'all':
              args = [options.devenv + os.sep + options.executable,
                      '/build',
                      build_config,
                      project_file
                     ]
            else:
              args = [options.devenv + os.sep + options.executable,
                      '/build',
                      build_config,
                      '/project',
                      target,
                      project_file
                     ]
          else:
            make = 'make'
            if HOST_OS == 'freebsd':
              make = 'gmake'
              # work around lack of flock
              os.environ['LINK'] = '$(CXX)'
            args = [make,
                    '-j',
                    options.j,
                    'BUILDTYPE=' + build_config,
                    ]
            if target_os != HOST_OS:
              args += ['builddir_name=' + utils.GetBuildDir(HOST_OS, target_os)]
            if options.verbose:
              args += ['V=1']

            args += [target]

          toolchainprefix = options.toolchain
          toolsOverride = SetTools(arch, target_os, toolchainprefix)
          if toolsOverride:
            for k, v in toolsOverride.iteritems():
              args.append(  k + "=" + v)
              if options.verbose:
                print k + " = " + v
            if not os.path.isfile(toolsOverride['CC.target']):
              if arch == 'arm':
                print arm_cc_error
              else:
                print "Couldn't find compiler: %s" % toolsOverride['CC.target']
              return 1


          print ' '.join(args)
          process = None
          if filter_xcodebuild_output:
            process = subprocess.Popen(args,
                                       stdin=None,
                                       bufsize=1, # Line buffered.
                                       stdout=subprocess.PIPE,
                                       stderr=subprocess.STDOUT)
            FilterEmptyXcodebuildSections(process)
          else:
            process = subprocess.Popen(args, stdin=None)
          process.wait()
          if process.returncode != 0:
            print "BUILD FAILED"
            return 1

  return 0


if __name__ == '__main__':
  sys.exit(Main())<|MERGE_RESOLUTION|>--- conflicted
+++ resolved
@@ -198,11 +198,7 @@
   process = subprocess.Popen(args)
   process.wait()
   if process.returncode != 0:
-<<<<<<< HEAD
-    raise Exception(args[0] + " failed")  
-=======
     raise Exception(args[0] + " failed")
->>>>>>> 192df7e8
 
 
 def CurrentDirectoryBaseName():
