--- conflicted
+++ resolved
@@ -5,8 +5,5 @@
 !.gitignore
 !pkg
 !pkg_tested
-<<<<<<< HEAD
 !boringssl
-=======
-!d8
->>>>>>> 9d3e7c3b
+!d8