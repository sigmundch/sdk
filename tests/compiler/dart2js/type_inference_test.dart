// Copyright (c) 2011, the Dart project authors.  Please see the AUTHORS file
// for details. All rights reserved. Use of this source code is governed by a
// BSD-style license that can be found in the LICENSE file.

#import("compiler_helper.dart");

const String TEST_ONE = r"""
sum(param0, param1) {
  var sum = 0;
  for (var i = param0; i < param1; i += 1) sum = sum + i;
  return sum;
}
""";

const String TEST_TWO = r"""
foo(int param0) {
  return -param0;
}
""";

const String TEST_TWO_WITH_BAILOUT = r"""
foo(int param0) {
  for (int i = 0; i < 1; i++) {
    param0 = -param0;
  }
  return param0;
}
""";

const String TEST_THREE = r"""
foo(c) {
  for (int i = 0; i < 10; i++) print(c[i]);
}
""";

const String TEST_FOUR = r"""
foo(String c) {
  print(c[0]); // Force a type guard.
  while (true) print(c.length);
}
""";

const String TEST_FIVE = r"""
foo(a) {
  a[0] = 1;
  print(a[1]);
}
""";

const String TEST_FIVE_WITH_BAILOUT = r"""
foo(a) {
  for (int i = 0; i < 1; i++) {
    a[0] = 1;
    print(a[1]);
  }
}
""";

const String TEST_SIX = r"""
foo(a) {
  print(a[0]);
  while (true) {
    a[0] = a[1];
  }
}
""";

main() {
  String generated = compile(TEST_ONE, 'sum');
  Expect.isTrue(generated.contains('sum += i'));
  Expect.isTrue(generated.contains("typeof param1 !== 'number'"));

<<<<<<< HEAD
  generated = compile(TEST_TWO, 'foo');
  RegExp regexp = new RegExp(getNumberTypeCheck('param0'));
=======
  var generated = compile(TEST_TWO, entry: 'foo');
  RegExp regexp = new RegExp(getNumberTypeCheck('a'));
>>>>>>> 63cf1b15
  Expect.isTrue(!regexp.hasMatch(generated));

  regexp = const RegExp('-param0');
  Expect.isTrue(!regexp.hasMatch(generated));

<<<<<<< HEAD
  generated = compile(TEST_TWO_WITH_BAILOUT, 'foo');
  regexp = new RegExp(getNumberTypeCheck('param0'));
=======
  generated = compile(TEST_TWO_WITH_BAILOUT, entry: 'foo');
  regexp = new RegExp(getNumberTypeCheck('a'));
>>>>>>> 63cf1b15
  Expect.isTrue(regexp.hasMatch(generated));

  regexp = const RegExp('-param0');
  Expect.isTrue(regexp.hasMatch(generated));

<<<<<<< HEAD
  generated = compile(TEST_THREE, 'foo');
  regexp = new RegExp("c[$anyIdentifier]");
  Expect.isTrue(regexp.hasMatch(generated));

  generated = compile(TEST_FOUR, 'foo');
  regexp = new RegExp("c.length");
=======
  generated = compile(TEST_THREE, entry: 'foo');
  regexp = new RegExp("a[$anyIdentifier]");
  Expect.isTrue(regexp.hasMatch(generated));

  generated = compile(TEST_FOUR, entry: 'foo');
  regexp = new RegExp("a.length");
>>>>>>> 63cf1b15
  Expect.isTrue(regexp.hasMatch(generated));

  generated = compile(TEST_FIVE, entry: 'foo');
  regexp = const RegExp('a.constructor !== Array');
  Expect.isTrue(!regexp.hasMatch(generated));
  Expect.isTrue(generated.contains('index'));
  Expect.isTrue(generated.contains('indexSet'));

  generated = compile(TEST_FIVE_WITH_BAILOUT, entry: 'foo');
  regexp = const RegExp('a.constructor !== Array');
  Expect.isTrue(regexp.hasMatch(generated));
  Expect.isTrue(!generated.contains('index'));
  Expect.isTrue(!generated.contains('indexSet'));

  generated = compile(TEST_SIX, entry: 'foo');
  regexp = const RegExp('a.constructor !== Array');
  Expect.isTrue(regexp.hasMatch(generated));
  Expect.isTrue(!generated.contains('index'));
  Expect.isTrue(!generated.contains('indexSet'));
}<|MERGE_RESOLUTION|>--- conflicted
+++ resolved
@@ -5,38 +5,38 @@
 #import("compiler_helper.dart");
 
 const String TEST_ONE = r"""
-sum(param0, param1) {
-  var sum = 0;
-  for (var i = param0; i < param1; i += 1) sum = sum + i;
-  return sum;
+sum(a, b) {
+  var c = 0;
+  for (var d = a; d < b; d += 1) c = c + d;
+  return c;
 }
 """;
 
 const String TEST_TWO = r"""
-foo(int param0) {
-  return -param0;
+foo(int a) {
+  return -a;
 }
 """;
 
 const String TEST_TWO_WITH_BAILOUT = r"""
-foo(int param0) {
-  for (int i = 0; i < 1; i++) {
-    param0 = -param0;
+foo(int a) {
+  for (int b = 0; b < 1; b++) {
+    a = -a;
   }
-  return param0;
+  return a;
 }
 """;
 
 const String TEST_THREE = r"""
-foo(c) {
-  for (int i = 0; i < 10; i++) print(c[i]);
+foo(a) {
+  for (int b = 0; b < 10; b++) print(a[b]);
 }
 """;
 
 const String TEST_FOUR = r"""
-foo(String c) {
-  print(c[0]); // Force a type guard.
-  while (true) print(c.length);
+foo(String a) {
+  print(a[0]); // Force a type guard.
+  while (true) print(a.length);
 }
 """;
 
@@ -66,49 +66,29 @@
 """;
 
 main() {
-  String generated = compile(TEST_ONE, 'sum');
-  Expect.isTrue(generated.contains('sum += i'));
-  Expect.isTrue(generated.contains("typeof param1 !== 'number'"));
+  compileAndMatchFuzzy(TEST_ONE, 'sum', "x \\+= x");
+  compileAndMatchFuzzy(TEST_ONE, 'sum', "typeof x !== 'number'");
 
-<<<<<<< HEAD
-  generated = compile(TEST_TWO, 'foo');
-  RegExp regexp = new RegExp(getNumberTypeCheck('param0'));
-=======
   var generated = compile(TEST_TWO, entry: 'foo');
   RegExp regexp = new RegExp(getNumberTypeCheck('a'));
->>>>>>> 63cf1b15
   Expect.isTrue(!regexp.hasMatch(generated));
 
-  regexp = const RegExp('-param0');
+  regexp = const RegExp('-a');
   Expect.isTrue(!regexp.hasMatch(generated));
 
-<<<<<<< HEAD
-  generated = compile(TEST_TWO_WITH_BAILOUT, 'foo');
-  regexp = new RegExp(getNumberTypeCheck('param0'));
-=======
   generated = compile(TEST_TWO_WITH_BAILOUT, entry: 'foo');
   regexp = new RegExp(getNumberTypeCheck('a'));
->>>>>>> 63cf1b15
   Expect.isTrue(regexp.hasMatch(generated));
 
-  regexp = const RegExp('-param0');
+  regexp = const RegExp('-a');
   Expect.isTrue(regexp.hasMatch(generated));
 
-<<<<<<< HEAD
-  generated = compile(TEST_THREE, 'foo');
-  regexp = new RegExp("c[$anyIdentifier]");
-  Expect.isTrue(regexp.hasMatch(generated));
-
-  generated = compile(TEST_FOUR, 'foo');
-  regexp = new RegExp("c.length");
-=======
   generated = compile(TEST_THREE, entry: 'foo');
   regexp = new RegExp("a[$anyIdentifier]");
   Expect.isTrue(regexp.hasMatch(generated));
 
   generated = compile(TEST_FOUR, entry: 'foo');
   regexp = new RegExp("a.length");
->>>>>>> 63cf1b15
   Expect.isTrue(regexp.hasMatch(generated));
 
   generated = compile(TEST_FIVE, entry: 'foo');
